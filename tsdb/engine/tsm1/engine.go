// Package tsm1 provides a TSDB in the Time Structured Merge tree format.
package tsm1 // import "github.com/influxdata/influxdb/tsdb/engine/tsm1"

import (
	"archive/tar"
	"bytes"
	"fmt"
	"io"
	"io/ioutil"
	"math"
	"os"
	"path/filepath"
	"regexp"
	"runtime"
	"sort"
	"strings"
	"sync"
	"sync/atomic"
	"time"

	"github.com/influxdata/influxdb/tsdb/index/inmem"

	"github.com/influxdata/influxdb/influxql"
	"github.com/influxdata/influxdb/models"
	"github.com/influxdata/influxdb/pkg/estimator"
	"github.com/influxdata/influxdb/tsdb"
	_ "github.com/influxdata/influxdb/tsdb/index"
	"github.com/uber-go/zap"
)

//go:generate tmpl -data=@iterator.gen.go.tmpldata iterator.gen.go.tmpl
//go:generate tmpl -data=@file_store.gen.go.tmpldata file_store.gen.go.tmpl
//go:generate tmpl -data=@encoding.gen.go.tmpldata encoding.gen.go.tmpl
//go:generate tmpl -data=@compact.gen.go.tmpldata compact.gen.go.tmpl

func init() {
	tsdb.RegisterEngine("tsm1", NewEngine)
}

// Ensure Engine implements the interface.
var _ tsdb.Engine = &Engine{}

const (
	// keyFieldSeparator separates the series key from the field name in the composite key
	// that identifies a specific field in series
	keyFieldSeparator = "#!~#"
)

// Statistics gathered by the engine.
const (
	statCacheCompactions        = "cacheCompactions"
	statCacheCompactionsActive  = "cacheCompactionsActive"
	statCacheCompactionError    = "cacheCompactionErr"
	statCacheCompactionDuration = "cacheCompactionDuration"

	statTSMLevel1Compactions        = "tsmLevel1Compactions"
	statTSMLevel1CompactionsActive  = "tsmLevel1CompactionsActive"
	statTSMLevel1CompactionError    = "tsmLevel1CompactionErr"
	statTSMLevel1CompactionDuration = "tsmLevel1CompactionDuration"

	statTSMLevel2Compactions        = "tsmLevel2Compactions"
	statTSMLevel2CompactionsActive  = "tsmLevel2CompactionsActive"
	statTSMLevel2CompactionError    = "tsmLevel2CompactionErr"
	statTSMLevel2CompactionDuration = "tsmLevel2CompactionDuration"

	statTSMLevel3Compactions        = "tsmLevel3Compactions"
	statTSMLevel3CompactionsActive  = "tsmLevel3CompactionsActive"
	statTSMLevel3CompactionError    = "tsmLevel3CompactionErr"
	statTSMLevel3CompactionDuration = "tsmLevel3CompactionDuration"

	statTSMOptimizeCompactions        = "tsmOptimizeCompactions"
	statTSMOptimizeCompactionsActive  = "tsmOptimizeCompactionsActive"
	statTSMOptimizeCompactionError    = "tsmOptimizeCompactionErr"
	statTSMOptimizeCompactionDuration = "tsmOptimizeCompactionDuration"

	statTSMFullCompactions        = "tsmFullCompactions"
	statTSMFullCompactionsActive  = "tsmFullCompactionsActive"
	statTSMFullCompactionError    = "tsmFullCompactionErr"
	statTSMFullCompactionDuration = "tsmFullCompactionDuration"
)

// Engine represents a storage engine with compressed blocks.
type Engine struct {
	mu sync.RWMutex

	// The following group of fields is used to track the state of level compactions within the
	// Engine. The WaitGroup is used to monitor the compaction goroutines, the 'done' channel is
	// used to signal those goroutines to shutdown. Every request to disable level compactions will
	// call 'Wait' on 'wg', with the first goroutine to arrive (levelWorkers == 0 while holding the
	// lock) will close the done channel and re-assign 'nil' to the variable. Re-enabling will
	// decrease 'levelWorkers', and when it decreases to zero, level compactions will be started
	// back up again.

	wg           sync.WaitGroup // waitgroup for active level compaction goroutines
	done         chan struct{}  // channel to signal level compactions to stop
	levelWorkers int            // Number of "workers" that expect compactions to be in a disabled state

	snapDone chan struct{}  // channel to signal snapshot compactions to stop
	snapWG   sync.WaitGroup // waitgroup for running snapshot compactions

	id           uint64
	path         string
	logger       zap.Logger // Logger to be used for important messages
	traceLogger  zap.Logger // Logger to be used when trace-logging is on.
	traceLogging bool

	index    tsdb.Index
	fieldset *tsdb.MeasurementFieldSet

	WAL            *WAL
	Cache          *Cache
	Compactor      *Compactor
	CompactionPlan CompactionPlanner
	FileStore      *FileStore

	MaxPointsPerBlock int

	// CacheFlushMemorySizeThreshold specifies the minimum size threshodl for
	// the cache when the engine should write a snapshot to a TSM file
	CacheFlushMemorySizeThreshold uint64

	// CacheFlushWriteColdDuration specifies the length of time after which if
	// no writes have been committed to the WAL, the engine will write
	// a snapshot of the cache to a TSM file
	CacheFlushWriteColdDuration time.Duration

	// Controls whether to enabled compactions when the engine is open
	enableCompactionsOnOpen bool

	stats *EngineStatistics
}

// NewEngine returns a new instance of Engine.
func NewEngine(id uint64, idx tsdb.Index, path string, walPath string, opt tsdb.EngineOptions) tsdb.Engine {
	w := NewWAL(walPath)
	w.syncDelay = time.Duration(opt.Config.WALFsyncDelay)

	fs := NewFileStore(path)
	cache := NewCache(uint64(opt.Config.CacheMaxMemorySize), path)

	c := &Compactor{
		Dir:       path,
		FileStore: fs,
	}

	logger := zap.New(zap.NullEncoder())
	e := &Engine{
		id:           id,
		path:         path,
		index:        idx,
		logger:       logger,
		traceLogger:  logger,
		traceLogging: opt.Config.TraceLoggingEnabled,

		fieldset: tsdb.NewMeasurementFieldSet(),

		WAL:   w,
		Cache: cache,

		FileStore: fs,
		Compactor: c,
		CompactionPlan: &DefaultPlanner{
			FileStore:                    fs,
			CompactFullWriteColdDuration: time.Duration(opt.Config.CompactFullWriteColdDuration),
		},

		CacheFlushMemorySizeThreshold: opt.Config.CacheSnapshotMemorySize,
		CacheFlushWriteColdDuration:   time.Duration(opt.Config.CacheSnapshotWriteColdDuration),
		enableCompactionsOnOpen:       true,
		stats: &EngineStatistics{},
	}

	// Attach fieldset to index.
	e.index.SetFieldSet(e.fieldset)

	if e.traceLogging {
		fs.enableTraceLogging(true)
		w.enableTraceLogging(true)
	}

	return e
}

// SetEnabled sets whether the engine is enabled.
func (e *Engine) SetEnabled(enabled bool) {
	e.enableCompactionsOnOpen = enabled
	e.SetCompactionsEnabled(enabled)
}

// SetCompactionsEnabled enables compactions on the engine.  When disabled
// all running compactions are aborted and new compactions stop running.
func (e *Engine) SetCompactionsEnabled(enabled bool) {
	if enabled {
		e.enableSnapshotCompactions()
		e.enableLevelCompactions(false)
	} else {
		e.disableSnapshotCompactions()
		e.disableLevelCompactions(false)
	}
}

// enableLevelCompactions will request that level compactions start back up again
//
// 'wait' signifies that a corresponding call to disableLevelCompactions(true) was made at some
// point, and the associated task that required disabled compactions is now complete
func (e *Engine) enableLevelCompactions(wait bool) {
	e.mu.Lock()
	if wait {
		e.levelWorkers -= 1
	}
	if e.levelWorkers != 0 || e.done != nil {
		// still waiting on more workers or already enabled
		e.mu.Unlock()
		return
	}

	// last one to enable, start things back up
	e.Compactor.EnableCompactions()
	quit := make(chan struct{})
	e.done = quit

	e.wg.Add(4)
	e.mu.Unlock()

	go func() { defer e.wg.Done(); e.compactTSMFull(quit) }()
	go func() { defer e.wg.Done(); e.compactTSMLevel(true, 1, quit) }()
	go func() { defer e.wg.Done(); e.compactTSMLevel(true, 2, quit) }()
	go func() { defer e.wg.Done(); e.compactTSMLevel(false, 3, quit) }()
}

// disableLevelCompactions will stop level compactions before returning.
//
// If 'wait' is set to true, then a corresponding call to enableLevelCompactions(true) will be
// required before level compactions will start back up again.
func (e *Engine) disableLevelCompactions(wait bool) {
	e.mu.Lock()
	old := e.levelWorkers
	if wait {
		e.levelWorkers += 1
	}

	if old == 0 && e.done != nil {
		// Prevent new compactions from starting
		e.Compactor.DisableCompactions()

		// Stop all background compaction goroutines
		close(e.done)
		e.done = nil
	}

	e.mu.Unlock()
	e.wg.Wait()

	if old == 0 { // first to disable should cleanup
		if err := e.cleanup(); err != nil {
			e.logger.Info(fmt.Sprintf("error cleaning up temp file: %v", err))
		}
	}
}

func (e *Engine) enableSnapshotCompactions() {
	e.mu.Lock()
	if e.snapDone != nil {
		e.mu.Unlock()
		return
	}

	e.Compactor.EnableSnapshots()
	quit := make(chan struct{})
	e.snapDone = quit
	e.snapWG.Add(1)
	e.mu.Unlock()

	go func() { defer e.snapWG.Done(); e.compactCache(quit) }()
}

func (e *Engine) disableSnapshotCompactions() {
	e.mu.Lock()

	if e.snapDone != nil {
		e.Compactor.DisableSnapshots()
		close(e.snapDone)
		e.snapDone = nil
	}

	e.mu.Unlock()
	e.snapWG.Wait()
}

// Path returns the path the engine was opened with.
func (e *Engine) Path() string { return e.path }

func (e *Engine) SetFieldName(measurement, name string) {
	e.index.SetFieldName(measurement, name)
}

func (e *Engine) MeasurementExists(name []byte) (bool, error) {
	return e.index.MeasurementExists(name)
}

func (e *Engine) MeasurementNamesByExpr(expr influxql.Expr) ([][]byte, error) {
	return e.index.MeasurementNamesByExpr(expr)
}

func (e *Engine) MeasurementNamesByRegex(re *regexp.Regexp) ([][]byte, error) {
	return e.index.MeasurementNamesByRegex(re)
}

// MeasurementFields returns the measurement fields for a measurement.
func (e *Engine) MeasurementFields(measurement string) *tsdb.MeasurementFields {
	return e.fieldset.CreateFieldsIfNotExists(measurement)
}

func (e *Engine) ForEachMeasurementSeriesByExpr(name []byte, condition influxql.Expr, fn func(tags models.Tags) error) error {
	return e.index.ForEachMeasurementSeriesByExpr(name, condition, fn)
}

func (e *Engine) HasTagKey(name, key []byte) (bool, error) {
	return e.index.HasTagKey(name, key)
}

func (e *Engine) MeasurementTagKeysByExpr(name []byte, expr influxql.Expr) (map[string]struct{}, error) {
	return e.index.MeasurementTagKeysByExpr(name, expr)
}

func (e *Engine) ForEachMeasurementTagKey(name []byte, fn func(key []byte) error) error {
	return e.index.ForEachMeasurementTagKey(name, fn)
}

func (e *Engine) TagKeyCardinality(name, key []byte) int {
	return e.index.TagKeyCardinality(name, key)
}

// SeriesN returns the unique number of series in the index.
func (e *Engine) SeriesN() int64 {
	return e.index.SeriesN()
}

func (e *Engine) SeriesSketches() (estimator.Sketch, estimator.Sketch, error) {
	return e.index.SeriesSketches()
}

func (e *Engine) MeasurementsSketches() (estimator.Sketch, estimator.Sketch, error) {
	return e.index.MeasurementsSketches()
}

// LastModified returns the time when this shard was last modified.
func (e *Engine) LastModified() time.Time {
	walTime := e.WAL.LastWriteTime()
	fsTime := e.FileStore.LastModified()

	if walTime.After(fsTime) {
		return walTime
	}

	return fsTime
}

// EngineStatistics maintains statistics for the engine.
type EngineStatistics struct {
	CacheCompactions        int64 // Counter of cache compactions that have ever run.
	CacheCompactionsActive  int64 // Gauge of cache compactions currently running.
	CacheCompactionErrors   int64 // Counter of cache compactions that have failed due to error.
	CacheCompactionDuration int64 // Counter of number of wall nanoseconds spent in cache compactions.

	TSMCompactions        [3]int64 // Counter of TSM compactions (by level) that have ever run.
	TSMCompactionsActive  [3]int64 // Gauge of TSM compactions (by level) currently running.
	TSMCompactionErrors   [3]int64 // Counter of TSM compcations (by level) that have failed due to error.
	TSMCompactionDuration [3]int64 // Counter of number of wall nanoseconds spent in TSM compactions (by level).

	TSMOptimizeCompactions        int64 // Counter of optimize compactions that have ever run.
	TSMOptimizeCompactionsActive  int64 // Gauge of optimize compactions currently running.
	TSMOptimizeCompactionErrors   int64 // Counter of optimize compactions that have failed due to error.
	TSMOptimizeCompactionDuration int64 // Counter of number of wall nanoseconds spent in optimize compactions.

	TSMFullCompactions        int64 // Counter of full compactions that have ever run.
	TSMFullCompactionsActive  int64 // Gauge of full compactions currently running.
	TSMFullCompactionErrors   int64 // Counter of full compactions that have failed due to error.
	TSMFullCompactionDuration int64 // Counter of number of wall nanoseconds spent in full compactions.
}

// Statistics returns statistics for periodic monitoring.
func (e *Engine) Statistics(tags map[string]string) []models.Statistic {
	statistics := make([]models.Statistic, 0, 4)
	statistics = append(statistics, models.Statistic{
		Name: "tsm1_engine",
		Tags: tags,
		Values: map[string]interface{}{
			statCacheCompactions:        atomic.LoadInt64(&e.stats.CacheCompactions),
			statCacheCompactionsActive:  atomic.LoadInt64(&e.stats.CacheCompactionsActive),
			statCacheCompactionError:    atomic.LoadInt64(&e.stats.CacheCompactionErrors),
			statCacheCompactionDuration: atomic.LoadInt64(&e.stats.CacheCompactionDuration),

			statTSMLevel1Compactions:        atomic.LoadInt64(&e.stats.TSMCompactions[0]),
			statTSMLevel1CompactionsActive:  atomic.LoadInt64(&e.stats.TSMCompactionsActive[0]),
			statTSMLevel1CompactionError:    atomic.LoadInt64(&e.stats.TSMCompactionErrors[0]),
			statTSMLevel1CompactionDuration: atomic.LoadInt64(&e.stats.TSMCompactionDuration[0]),

			statTSMLevel2Compactions:        atomic.LoadInt64(&e.stats.TSMCompactions[1]),
			statTSMLevel2CompactionsActive:  atomic.LoadInt64(&e.stats.TSMCompactionsActive[1]),
			statTSMLevel2CompactionError:    atomic.LoadInt64(&e.stats.TSMCompactionErrors[1]),
			statTSMLevel2CompactionDuration: atomic.LoadInt64(&e.stats.TSMCompactionDuration[1]),

			statTSMLevel3Compactions:        atomic.LoadInt64(&e.stats.TSMCompactions[2]),
			statTSMLevel3CompactionsActive:  atomic.LoadInt64(&e.stats.TSMCompactionsActive[2]),
			statTSMLevel3CompactionError:    atomic.LoadInt64(&e.stats.TSMCompactionErrors[2]),
			statTSMLevel3CompactionDuration: atomic.LoadInt64(&e.stats.TSMCompactionDuration[2]),

			statTSMOptimizeCompactions:        atomic.LoadInt64(&e.stats.TSMOptimizeCompactions),
			statTSMOptimizeCompactionsActive:  atomic.LoadInt64(&e.stats.TSMOptimizeCompactionsActive),
			statTSMOptimizeCompactionError:    atomic.LoadInt64(&e.stats.TSMOptimizeCompactionErrors),
			statTSMOptimizeCompactionDuration: atomic.LoadInt64(&e.stats.TSMOptimizeCompactionDuration),

			statTSMFullCompactions:        atomic.LoadInt64(&e.stats.TSMFullCompactions),
			statTSMFullCompactionsActive:  atomic.LoadInt64(&e.stats.TSMFullCompactionsActive),
			statTSMFullCompactionError:    atomic.LoadInt64(&e.stats.TSMFullCompactionErrors),
			statTSMFullCompactionDuration: atomic.LoadInt64(&e.stats.TSMFullCompactionDuration),
		},
	})

	statistics = append(statistics, e.Cache.Statistics(tags)...)
	statistics = append(statistics, e.FileStore.Statistics(tags)...)
	statistics = append(statistics, e.WAL.Statistics(tags)...)
	return statistics
}

// Open opens and initializes the engine.
func (e *Engine) Open() error {
	if err := os.MkdirAll(e.path, 0777); err != nil {
		return err
	}

	if err := e.cleanup(); err != nil {
		return err
	}

	if err := e.WAL.Open(); err != nil {
		return err
	}

	if err := e.FileStore.Open(); err != nil {
		return err
	}

	if err := e.reloadCache(); err != nil {
		return err
	}

	e.Compactor.Open()

	if e.enableCompactionsOnOpen {
		e.SetCompactionsEnabled(true)
	}

	return nil
}

// Close closes the engine. Subsequent calls to Close are a nop.
func (e *Engine) Close() error {
	e.SetCompactionsEnabled(false)

	// Lock now and close everything else down.
	e.mu.Lock()
	defer e.mu.Unlock()
	e.done = nil // Ensures that the channel will not be closed again.

	if err := e.FileStore.Close(); err != nil {
		return err
	}
	return e.WAL.Close()
}

// WithLogger sets the logger for the engine.
func (e *Engine) WithLogger(log zap.Logger) {
	e.logger = log.With(zap.String("engine", "tsm1"))

	if e.traceLogging {
		e.traceLogger = e.logger
	}

	e.WAL.WithLogger(e.logger)
	e.FileStore.WithLogger(e.logger)
}

// LoadMetadataIndex loads the shard metadata into memory.
func (e *Engine) LoadMetadataIndex(shardID uint64, index tsdb.Index) error {
	now := time.Now()

	// Save reference to index for iterator creation.
	e.index = index
	e.FileStore.dereferencer = index

	if err := e.FileStore.WalkKeys(func(key []byte, typ byte) error {
		fieldType, err := tsmFieldTypeToInfluxQLDataType(typ)
		if err != nil {
			return err
		}

		if err := e.addToIndexFromKey(key, fieldType, index); err != nil {
			return err
		}
		return nil
	}); err != nil {
		return err
	}

	// load metadata from the Cache
	if err := e.Cache.ApplyEntryFn(func(key string, entry *entry) error {
		fieldType, err := entry.values.InfluxQLType()
		if err != nil {
			e.logger.Info(fmt.Sprintf("error getting the data type of values for key %s: %s", key, err.Error()))
		}

		if err := e.addToIndexFromKey([]byte(key), fieldType, index); err != nil {
			return err
		}
		return nil
	}); err != nil {
		return err
	}

	e.traceLogger.Info(fmt.Sprintf("Meta data index for shard %d loaded in %v", shardID, time.Since(now)))
	return nil
}

// Backup writes a tar archive of any TSM files modified since the passed
// in time to the passed in writer. The basePath will be prepended to the names
// of the files in the archive. It will force a snapshot of the WAL first
// then perform the backup with a read lock against the file store. This means
// that new TSM files will not be able to be created in this shard while the
// backup is running. For shards that are still acively getting writes, this
// could cause the WAL to backup, increasing memory usage and evenutally rejecting writes.
func (e *Engine) Backup(w io.Writer, basePath string, since time.Time) error {
	path, err := e.CreateSnapshot()
	if err != nil {
		return err
	}

	if err := e.index.SnapshotTo(path); err != nil {
		return err
	}

	tw := tar.NewWriter(w)
	defer tw.Close()

	// Remove the temporary snapshot dir
	defer os.RemoveAll(path)

	// Recursively read all files from path.
	files, err := readDir(path, "")
	if err != nil {
		return err
	}

	// Filter paths to only changed files.
	var filtered []string
	for _, file := range files {
		fi, err := os.Stat(filepath.Join(path, file))
		if err != nil {
			return err
		} else if !fi.ModTime().After(since) {
			continue
		}
		filtered = append(filtered, file)
	}
	if len(filtered) == 0 {
		return nil
	}

	for _, f := range filtered {
		if err := e.writeFileToBackup(f, basePath, filepath.Join(path, f), tw); err != nil {
			return err
		}
	}

	return nil
}

// writeFileToBackup copies the file into the tar archive. Files will use the shardRelativePath
// in their names. This should be the <db>/<retention policy>/<id> part of the path.
func (e *Engine) writeFileToBackup(name string, shardRelativePath, fullPath string, tw *tar.Writer) error {
	f, err := os.Stat(fullPath)
	if err != nil {
		return err
	}

	h := &tar.Header{
		Name:    filepath.ToSlash(filepath.Join(shardRelativePath, name)),
		ModTime: f.ModTime(),
		Size:    f.Size(),
		Mode:    int64(f.Mode()),
	}
	if err := tw.WriteHeader(h); err != nil {
		return err
	}
	fr, err := os.Open(fullPath)
	if err != nil {
		return err
	}

	defer fr.Close()

	_, err = io.CopyN(tw, fr, h.Size)

	return err
}

// Restore reads a tar archive generated by Backup().
// Only files that match basePath will be copied into the directory. This obtains
// a write lock so no operations can be performed while restoring.
func (e *Engine) Restore(r io.Reader, basePath string) error {
	// Copy files from archive while under lock to prevent reopening.
	if err := func() error {
		e.mu.Lock()
		defer e.mu.Unlock()

		tr := tar.NewReader(r)
		for {
			if err := e.readFileFromBackup(tr, basePath); err == io.EOF {
				break
			} else if err != nil {
				return err
			}
		}

		return syncDir(e.path)
	}(); err != nil {
		return err
	}

	return nil
}

// readFileFromBackup copies the next file from the archive into the shard.
// The file is skipped if it does not have a matching shardRelativePath prefix.
func (e *Engine) readFileFromBackup(tr *tar.Reader, shardRelativePath string) error {
	// Read next archive file.
	hdr, err := tr.Next()
	if err != nil {
		return err
	}

	nativeFileName := filepath.FromSlash(hdr.Name)

	// Skip file if it does not have a matching prefix.
	if !filepath.HasPrefix(nativeFileName, shardRelativePath) {
		return nil
	}
	path, err := filepath.Rel(shardRelativePath, nativeFileName)
	if err != nil {
		return err
	}

	destPath := filepath.Join(e.path, path)
	tmp := destPath + ".tmp"

	// Create new file on disk.
	f, err := os.OpenFile(tmp, os.O_CREATE|os.O_RDWR, 0666)
	if err != nil {
		return err
	}
	defer f.Close()

	// Copy from archive to the file.
	if _, err := io.CopyN(f, tr, hdr.Size); err != nil {
		return err
	}

	// Sync to disk & close.
	if err := f.Sync(); err != nil {
		return err
	}

	if err := f.Close(); err != nil {
		return err
	}

	return renameFile(tmp, destPath)
}

// addToIndexFromKey will pull the measurement name, series key, and field name from a composite key and add it to the
// database index and measurement fields
func (e *Engine) addToIndexFromKey(key []byte, fieldType influxql.DataType, index tsdb.Index) error {
	seriesKey, field := SeriesAndFieldFromCompositeKey(key)
	name := tsdb.MeasurementFromSeriesKey(string(seriesKey))

	mf := e.fieldset.CreateFieldsIfNotExists(name)
	if err := mf.CreateFieldIfNotExists(field, fieldType, false); err != nil {
		return err
	}

	// Build in-memory index, if necessary.
	if e.index.Type() == inmem.IndexName {
		_, tags, _ := models.ParseKey(seriesKey)
		if err := e.index.InitializeSeries(seriesKey, []byte(name), tags); err != nil {
			return err
		}
	}

	return nil
}

// WritePoints writes metadata and point data into the engine.
// It returns an error if new points are added to an existing key.
func (e *Engine) WritePoints(points []models.Point) error {
	values := make(map[string][]Value, len(points))
	var keyBuf []byte
	var baseLen int
	for _, p := range points {
		keyBuf = append(keyBuf[:0], p.Key()...)
		keyBuf = append(keyBuf, keyFieldSeparator...)
		baseLen = len(keyBuf)
		iter := p.FieldIterator()
		t := p.Time().UnixNano()
		for iter.Next() {
			keyBuf = append(keyBuf[:baseLen], iter.FieldKey()...)
			var v Value
			switch iter.Type() {
			case models.Float:
				fv, err := iter.FloatValue()
				if err != nil {
					return err
				}
				v = NewFloatValue(t, fv)
			case models.Integer:
				iv, err := iter.IntegerValue()
				if err != nil {
					return err
				}
				v = NewIntegerValue(t, iv)
			case models.String:
				v = NewStringValue(t, iter.StringValue())
			case models.Boolean:
				bv, err := iter.BooleanValue()
				if err != nil {
					return err
				}
				v = NewBooleanValue(t, bv)
			default:
				return fmt.Errorf("unknown field type for %s: %s", string(iter.FieldKey()), p.String())
			}
			values[string(keyBuf)] = append(values[string(keyBuf)], v)
		}
	}

	e.mu.RLock()
	defer e.mu.RUnlock()

	// first try to write to the cache
	err := e.Cache.WriteMulti(values)
	if err != nil {
		return err
	}

	_, err = e.WAL.WritePoints(values)
	return err
}

// containsSeries returns a map of keys indicating whether the key exists and
// has values or not.
func (e *Engine) containsSeries(keys [][]byte) (map[string]bool, error) {
	// keyMap is used to see if a given key exists.  keys
	// are the measurement + tagset (minus separate & field)
	keyMap := map[string]bool{}
	for _, k := range keys {
		keyMap[string(k)] = false
	}

	for _, k := range e.Cache.unsortedKeys() {
		seriesKey, _ := SeriesAndFieldFromCompositeKey([]byte(k))
		keyMap[string(seriesKey)] = true
	}

	if err := e.FileStore.WalkKeys(func(k []byte, _ byte) error {
		seriesKey, _ := SeriesAndFieldFromCompositeKey(k)
		if _, ok := keyMap[string(seriesKey)]; ok {
			keyMap[string(seriesKey)] = true
		}
		return nil
	}); err != nil {
		return nil, err
	}

	return keyMap, nil
}

// deleteSeries removes all series keys from the engine.
func (e *Engine) deleteSeries(seriesKeys [][]byte) error {
	return e.DeleteSeriesRange(seriesKeys, math.MinInt64, math.MaxInt64)
}

// DeleteSeriesRange removes the values between min and max (inclusive) from all series.
func (e *Engine) DeleteSeriesRange(seriesKeys [][]byte, min, max int64) error {
	if len(seriesKeys) == 0 {
		return nil
	}

	// Disable and abort running compactions so that tombstones added existing tsm
	// files don't get removed.  This would cause deleted measurements/series to
	// re-appear once the compaction completed.  We only disable the level compactions
	// so that snapshotting does not stop while writing out tombstones.  If it is stopped,
	// and writing tombstones takes a long time, writes can get rejected due to the cache
	// filling up.
	e.disableLevelCompactions(true)
	defer e.enableLevelCompactions(true)

	// keyMap is used to see if a given key should be deleted.  seriesKey
	// are the measurement + tagset (minus separate & field)
	keyMap := make(map[string]struct{}, len(seriesKeys))
	for _, k := range seriesKeys {
		keyMap[string(k)] = struct{}{}
	}

	deleteKeys := make([]string, 0, len(seriesKeys))
	// go through the keys in the file store
	if err := e.FileStore.WalkKeys(func(k []byte, _ byte) error {
		seriesKey, _ := SeriesAndFieldFromCompositeKey(k)
		// Keep track if we've added this key since WalkKeys can return keys
		// we've seen before
		key := string(k)
		if _, ok := keyMap[string(seriesKey)]; ok {
			i := sort.SearchStrings(deleteKeys, key)
			if i == len(deleteKeys) {
				deleteKeys = append(deleteKeys, key)
			} else if key != deleteKeys[i] {
				deleteKeys = append(deleteKeys, key)
				copy(deleteKeys[i+1:], deleteKeys[i:])
				deleteKeys[i] = key
			}
		}
		return nil
	}); err != nil {
		return err
	}

	if err := e.FileStore.DeleteRange(deleteKeys, min, max); err != nil {
		return err
	}

	// find the keys in the cache and remove them
	walKeys := deleteKeys[:0]

	// ApplySerialEntryFn cannot return an error in this invocation.
	_ = e.Cache.ApplyEntryFn(func(k string, _ *entry) error {
		seriesKey, _ := SeriesAndFieldFromCompositeKey([]byte(k))
		if _, ok := keyMap[string(seriesKey)]; ok {
			walKeys = append(walKeys, k)
		}
		return nil
	})

	e.Cache.DeleteRange(walKeys, min, max)

	// delete from the WAL
	if _, err := e.WAL.DeleteRange(walKeys, min, max); err != nil {
		return err
	}

	// Have we deleted all points for the series? If so, we need to remove
	// the series from the index.
	existing, err := e.containsSeries(seriesKeys)
	if err != nil {
		return err
	}

	for k, exists := range existing {
		if !exists {
			if err := e.index.UnassignShard(k, e.id); err != nil {
				return err
			}
		}
	}

	return nil
}

// DeleteMeasurement deletes a measurement and all related series.
func (e *Engine) DeleteMeasurement(name []byte) error {
	// Delete the bulk of data outside of the fields lock.
	if err := e.deleteMeasurement(name); err != nil {
		return err
	}

	// Under lock, delete any series created deletion.
	if err := e.fieldset.DeleteWithLock(string(name), func() error {
		return e.deleteMeasurement(name)
	}); err != nil {
		return err
	}

	return nil
}

// DeleteMeasurement deletes a measurement and all related series.
func (e *Engine) deleteMeasurement(name []byte) error {
	// Attempt to find the series keys.
	keys, err := e.index.MeasurementSeriesKeysByExpr(name, nil)
	if err != nil {
		return err
	} else if len(keys) > 0 {
		if err := e.deleteSeries(keys); err != nil {
			return err
		}
	}

	// Remove the measurement from the index.
	if err := e.index.DropMeasurement(name); err != nil {
		return err
	}
	return nil
}

// ForEachMeasurementName iterates over each measurement name in the engine.
func (e *Engine) ForEachMeasurementName(fn func(name []byte) error) error {
	return e.index.ForEachMeasurementName(fn)
}

// MeasurementSeriesKeysByExpr returns a list of series keys matching expr.
func (e *Engine) MeasurementSeriesKeysByExpr(name []byte, expr influxql.Expr) ([][]byte, error) {
	return e.index.MeasurementSeriesKeysByExpr(name, expr)
}

func (e *Engine) CreateSeriesListIfNotExists(keys, names [][]byte, tagsSlice []models.Tags) error {
	return e.index.CreateSeriesListIfNotExists(keys, names, tagsSlice)
}

func (e *Engine) CreateSeriesIfNotExists(key, name []byte, tags models.Tags) error {
	return e.index.CreateSeriesIfNotExists(key, name, tags)
}

// WriteTo is not implemented.
func (e *Engine) WriteTo(w io.Writer) (n int64, err error) { panic("not implemented") }

// WriteSnapshot will snapshot the cache and write a new TSM file with its contents, releasing the snapshot when done.
func (e *Engine) WriteSnapshot() error {
	// Lock and grab the cache snapshot along with all the closed WAL
	// filenames associated with the snapshot

	var started *time.Time

	defer func() {
		if started != nil {
			e.Cache.UpdateCompactTime(time.Since(*started))
			e.logger.Info(fmt.Sprintf("Snapshot for path %s written in %v", e.path, time.Since(*started)))
		}
	}()

	closedFiles, snapshot, err := func() ([]string, *Cache, error) {
		e.mu.Lock()
		defer e.mu.Unlock()

		now := time.Now()
		started = &now

		if err := e.WAL.CloseSegment(); err != nil {
			return nil, nil, err
		}

		segments, err := e.WAL.ClosedSegments()
		if err != nil {
			return nil, nil, err
		}

		snapshot, err := e.Cache.Snapshot()
		if err != nil {
			return nil, nil, err
		}

		return segments, snapshot, nil
	}()

	if err != nil {
		return err
	}

	// The snapshotted cache may have duplicate points and unsorted data.  We need to deduplicate
	// it before writing the snapshot.  This can be very expensive so it's done while we are not
	// holding the engine write lock.
	dedup := time.Now()
	snapshot.Deduplicate()
	e.traceLogger.Info(fmt.Sprintf("Snapshot for path %s deduplicated in %v", e.path, time.Since(dedup)))

	return e.writeSnapshotAndCommit(closedFiles, snapshot)
}

// CreateSnapshot will create a temp directory that holds
// temporary hardlinks to the underylyng shard files.
func (e *Engine) CreateSnapshot() (string, error) {
	if err := e.WriteSnapshot(); err != nil {
		return "", err
	}

	e.mu.RLock()
	defer e.mu.RUnlock()

	return e.FileStore.CreateSnapshot()
}

// writeSnapshotAndCommit will write the passed cache to a new TSM file and remove the closed WAL segments.
func (e *Engine) writeSnapshotAndCommit(closedFiles []string, snapshot *Cache) (err error) {
	defer func() {
		if err != nil {
			e.Cache.ClearSnapshot(false)
		}
	}()
	// write the new snapshot files
	newFiles, err := e.Compactor.WriteSnapshot(snapshot)
	if err != nil {
		e.logger.Info(fmt.Sprintf("error writing snapshot from compactor: %v", err))
		return err
	}

	e.mu.RLock()
	defer e.mu.RUnlock()

	// update the file store with these new files
	if err := e.FileStore.Replace(nil, newFiles); err != nil {
		e.logger.Info(fmt.Sprintf("error adding new TSM files from snapshot: %v", err))
		return err
	}

	// clear the snapshot from the in-memory cache, then the old WAL files
	e.Cache.ClearSnapshot(true)

	if err := e.WAL.Remove(closedFiles); err != nil {
		e.logger.Info(fmt.Sprintf("error removing closed wal segments: %v", err))
	}

	return nil
}

// compactCache continually checks if the WAL cache should be written to disk.
func (e *Engine) compactCache(quit <-chan struct{}) {
	t := time.NewTicker(time.Second)
	defer t.Stop()
	for {
		select {
		case <-quit:
			return

		case <-t.C:
			e.Cache.UpdateAge()
			if e.ShouldCompactCache(e.WAL.LastWriteTime()) {
				start := time.Now()
				e.traceLogger.Info(fmt.Sprintf("Compacting cache for %s", e.path))
				err := e.WriteSnapshot()
				if err != nil && err != errCompactionsDisabled {
					e.logger.Info(fmt.Sprintf("error writing snapshot: %v", err))
					atomic.AddInt64(&e.stats.CacheCompactionErrors, 1)
				} else {
					atomic.AddInt64(&e.stats.CacheCompactions, 1)
				}
				atomic.AddInt64(&e.stats.CacheCompactionDuration, time.Since(start).Nanoseconds())
			}
		}
	}
}

// ShouldCompactCache returns true if the Cache is over its flush threshold
// or if the passed in lastWriteTime is older than the write cold threshold.
func (e *Engine) ShouldCompactCache(lastWriteTime time.Time) bool {
	sz := e.Cache.Size()

	if sz == 0 {
		return false
	}

	return sz > e.CacheFlushMemorySizeThreshold ||
		time.Since(lastWriteTime) > e.CacheFlushWriteColdDuration
}

func (e *Engine) compactTSMLevel(fast bool, level int, quit <-chan struct{}) {
	t := time.NewTicker(time.Second)
	defer t.Stop()

	for {
		select {
		case <-quit:
			return

		case <-t.C:
			s := e.levelCompactionStrategy(fast, level)
			if s != nil {
				s.Apply()
			}
		}
	}
}

func (e *Engine) compactTSMFull(quit <-chan struct{}) {
	t := time.NewTicker(time.Second)
	defer t.Stop()

	for {
		select {
		case <-quit:
			return

		case <-t.C:
			s := e.fullCompactionStrategy()
			if s != nil {
				s.Apply()
			}

		}
	}
}

// compactionStrategy holds the details of what to do in a compaction.
type compactionStrategy struct {
	compactionGroups []CompactionGroup

	fast        bool
	description string

	durationStat *int64
	activeStat   *int64
	successStat  *int64
	errorStat    *int64

	logger    zap.Logger
	compactor *Compactor
	fileStore *FileStore
}

// Apply concurrently compacts all the groups in a compaction strategy.
func (s *compactionStrategy) Apply() {
	start := time.Now()

	var wg sync.WaitGroup
	for i := range s.compactionGroups {
		wg.Add(1)
		go func(groupNum int) {
			defer wg.Done()
			s.compactGroup(groupNum)
		}(i)
	}
	wg.Wait()

	atomic.AddInt64(s.durationStat, time.Since(start).Nanoseconds())
}

// compactGroup executes the compaction strategy against a single CompactionGroup.
func (s *compactionStrategy) compactGroup(groupNum int) {
	group := s.compactionGroups[groupNum]
	start := time.Now()
	s.logger.Info(fmt.Sprintf("beginning %s compaction of group %d, %d TSM files", s.description, groupNum, len(group)))
	for i, f := range group {
		s.logger.Info(fmt.Sprintf("compacting %s group (%d) %s (#%d)", s.description, groupNum, f, i))
	}

	files, err := func() ([]string, error) {
		// Count the compaction as active only while the compaction is actually running.
		atomic.AddInt64(s.activeStat, 1)
		defer atomic.AddInt64(s.activeStat, -1)

		if s.fast {
			return s.compactor.CompactFast(group)
		} else {
			return s.compactor.CompactFull(group)
		}
	}()

	if err != nil {
		if err == errCompactionsDisabled || err == errCompactionInProgress {
			s.logger.Info(fmt.Sprintf("aborted %s compaction group (%d). %v", s.description, groupNum, err))

			if err == errCompactionInProgress {
				time.Sleep(time.Second)
			}
			return
		}

		s.logger.Info(fmt.Sprintf("error compacting TSM files: %v", err))
		atomic.AddInt64(s.errorStat, 1)
		time.Sleep(time.Second)
		return
	}

	if err := s.fileStore.Replace(group, files); err != nil {
		s.logger.Info(fmt.Sprintf("error replacing new TSM files: %v", err))
		atomic.AddInt64(s.errorStat, 1)
		time.Sleep(time.Second)
		return
	}

	for i, f := range files {
		s.logger.Info(fmt.Sprintf("compacted %s group (%d) into %s (#%d)", s.description, groupNum, f, i))
	}
	s.logger.Info(fmt.Sprintf("compacted %s %d files into %d files in %s", s.description, len(group), len(files), time.Since(start)))
	atomic.AddInt64(s.successStat, 1)
}

// levelCompactionStrategy returns a compactionStrategy for the given level.
// It returns nil if there are no TSM files to compact.
func (e *Engine) levelCompactionStrategy(fast bool, level int) *compactionStrategy {
	compactionGroups := e.CompactionPlan.PlanLevel(level)

	if len(compactionGroups) == 0 {
		return nil
	}

	return &compactionStrategy{
		compactionGroups: compactionGroups,
		logger:           e.logger,
		fileStore:        e.FileStore,
		compactor:        e.Compactor,
		fast:             fast,

		description:  fmt.Sprintf("level %d", level),
		activeStat:   &e.stats.TSMCompactionsActive[level-1],
		successStat:  &e.stats.TSMCompactions[level-1],
		errorStat:    &e.stats.TSMCompactionErrors[level-1],
		durationStat: &e.stats.TSMCompactionDuration[level-1],
	}
}

// fullCompactionStrategy returns a compactionStrategy for higher level generations of TSM files.
// It returns nil if there are no TSM files to compact.
func (e *Engine) fullCompactionStrategy() *compactionStrategy {
	optimize := false
	compactionGroups := e.CompactionPlan.Plan(e.WAL.LastWriteTime())

	if len(compactionGroups) == 0 {
		optimize = true
		compactionGroups = e.CompactionPlan.PlanOptimize()
	}

	if len(compactionGroups) == 0 {
		return nil
	}

	s := &compactionStrategy{
		compactionGroups: compactionGroups,
		logger:           e.logger,
		fileStore:        e.FileStore,
		compactor:        e.Compactor,
		fast:             optimize,
	}

	if optimize {
		s.description = "optimize"
		s.activeStat = &e.stats.TSMOptimizeCompactionsActive
		s.successStat = &e.stats.TSMOptimizeCompactions
		s.errorStat = &e.stats.TSMOptimizeCompactionErrors
		s.durationStat = &e.stats.TSMOptimizeCompactionDuration
	} else {
		s.description = "full"
		s.activeStat = &e.stats.TSMFullCompactionsActive
		s.successStat = &e.stats.TSMFullCompactions
		s.errorStat = &e.stats.TSMFullCompactionErrors
		s.durationStat = &e.stats.TSMFullCompactionDuration
	}

	return s
}

// reloadCache reads the WAL segment files and loads them into the cache.
func (e *Engine) reloadCache() error {
	now := time.Now()
	files, err := segmentFileNames(e.WAL.Path())
	if err != nil {
		return err
	}

	limit := e.Cache.MaxSize()
	defer func() {
		e.Cache.SetMaxSize(limit)
	}()

	// Disable the max size during loading
	e.Cache.SetMaxSize(0)

	loader := NewCacheLoader(files)
	loader.WithLogger(e.logger)
	if err := loader.Load(e.Cache); err != nil {
		return err
	}

	e.traceLogger.Info(fmt.Sprintf("Reloaded WAL cache %s in %v", e.WAL.Path(), time.Since(now)))
	return nil
}

func (e *Engine) cleanup() error {
	allfiles, err := ioutil.ReadDir(e.path)
	if os.IsNotExist(err) {
		return nil
	} else if err != nil {
		return err
	}

	for _, f := range allfiles {
		// Check to see if there are any `.tmp` directories that were left over from failed shard snapshots
		if f.IsDir() && strings.HasSuffix(f.Name(), ".tmp") {
			if err := os.RemoveAll(filepath.Join(e.path, f.Name())); err != nil {
				return fmt.Errorf("error removing tmp snapshot directory %q: %s", f.Name(), err)
			}
		}
	}

	return e.cleanupTempTSMFiles()
}

func (e *Engine) cleanupTempTSMFiles() error {
	files, err := filepath.Glob(filepath.Join(e.path, fmt.Sprintf("*.%s", CompactionTempExtension)))
	if err != nil {
		return fmt.Errorf("error getting compaction temp files: %s", err.Error())
	}

	for _, f := range files {
		if err := os.Remove(f); err != nil {
			return fmt.Errorf("error removing temp compaction files: %v", err)
		}
	}
	return nil
}

// KeyCursor returns a KeyCursor for the given key starting at time t.
func (e *Engine) KeyCursor(key string, t int64, ascending bool) *KeyCursor {
	return e.FileStore.KeyCursor(key, t, ascending)
}

// CreateIterator returns an iterator for the measurement based on opt.
func (e *Engine) CreateIterator(measurement string, opt influxql.IteratorOptions) (influxql.Iterator, error) {
	if call, ok := opt.Expr.(*influxql.Call); ok {
		if opt.Interval.IsZero() {
			if call.Name == "first" || call.Name == "last" {
				refOpt := opt
				refOpt.Limit = 1
				refOpt.Ascending = call.Name == "first"
				refOpt.Ordered = true
				refOpt.Expr = call.Args[0]

				itrs, err := e.createVarRefIterator(measurement, refOpt)
				if err != nil {
					return nil, err
				}
				return influxql.Iterators(itrs).Merge(opt)
			}
		}

		inputs, err := e.createCallIterator(measurement, call, opt)
		if err != nil {
			return nil, err
		} else if len(inputs) == 0 {
			return nil, nil
		}
		return influxql.Iterators(inputs).Merge(opt)
	}

	itrs, err := e.createVarRefIterator(measurement, opt)
	if err != nil {
		return nil, err
	}
	return influxql.Iterators(itrs).Merge(opt)
}

func (e *Engine) createCallIterator(measurement string, call *influxql.Call, opt influxql.IteratorOptions) ([]influxql.Iterator, error) {
	ref, _ := call.Args[0].(*influxql.VarRef)

	if exists, err := e.index.MeasurementExists([]byte(measurement)); err != nil {
		return nil, err
	} else if !exists {
		return nil, nil
	}

	// Determine tagsets for this measurement based on dimensions and filters.
<<<<<<< HEAD
	tagSets, err := e.index.TagSets([]byte(measurement), opt.Dimensions, opt.Condition)
=======
	tagSets, err := mm.TagSets(e.id, opt)
>>>>>>> 374b04ad
	if err != nil {
		return nil, err
	}

	// Reverse the tag sets if we are ordering by descending.
	if !opt.Ascending {
		for _, t := range tagSets {
			t.Reverse()
		}
	}

	// Calculate tag sets and apply SLIMIT/SOFFSET.
	tagSets = influxql.LimitTagSets(tagSets, opt.SLimit, opt.SOffset)

	itrs := make([]influxql.Iterator, 0, len(tagSets))
	if err := func() error {
		for _, t := range tagSets {
<<<<<<< HEAD
			inputs, err := e.createTagSetIterators(ref, measurement, t, opt)
=======
			// Abort if the query was killed
			select {
			case <-opt.InterruptCh:
				influxql.Iterators(itrs).Close()
				return err
			default:
			}

			inputs, err := e.createTagSetIterators(ref, mm, t, opt)
>>>>>>> 374b04ad
			if err != nil {
				return err
			} else if len(inputs) == 0 {
				continue
			}

			// Wrap each series in a call iterator.
			for i, input := range inputs {
				if opt.InterruptCh != nil {
					input = influxql.NewInterruptIterator(input, opt.InterruptCh)
				}

				itr, err := influxql.NewCallIterator(input, opt)
				if err != nil {
					return err
				}
				inputs[i] = itr
			}

			itr := influxql.NewParallelMergeIterator(inputs, opt, runtime.GOMAXPROCS(0))
			itrs = append(itrs, itr)
		}
		return nil
	}(); err != nil {
		influxql.Iterators(itrs).Close()
		return nil, err
	}

	return itrs, nil
}

// createVarRefIterator creates an iterator for a variable reference.
func (e *Engine) createVarRefIterator(measurement string, opt influxql.IteratorOptions) ([]influxql.Iterator, error) {
	ref, _ := opt.Expr.(*influxql.VarRef)

	if exists, err := e.index.MeasurementExists([]byte(measurement)); err != nil {
		return nil, err
	} else if !exists {
		return nil, nil
	}

	// Determine tagsets for this measurement based on dimensions and filters.
<<<<<<< HEAD
	tagSets, err := e.index.TagSets([]byte(measurement), opt.Dimensions, opt.Condition)
=======
	tagSets, err := mm.TagSets(e.id, opt)
>>>>>>> 374b04ad
	if err != nil {
		return nil, err
	}

	// Reverse the tag sets if we are ordering by descending.
	if !opt.Ascending {
		for _, t := range tagSets {
			t.Reverse()
		}
	}

	// Calculate tag sets and apply SLIMIT/SOFFSET.
	tagSets = influxql.LimitTagSets(tagSets, opt.SLimit, opt.SOffset)

	itrs := make([]influxql.Iterator, 0, len(tagSets))
	if err := func() error {
		for _, t := range tagSets {
			inputs, err := e.createTagSetIterators(ref, measurement, t, opt)
			if err != nil {
				return err
			} else if len(inputs) == 0 {
				continue
			}

			// If we have a LIMIT or OFFSET and the grouping of the outer query
			// is different than the current grouping, we need to perform the
			// limit on each of the individual series keys instead to improve
			// performance.
			if (opt.Limit > 0 || opt.Offset > 0) && len(opt.Dimensions) != len(opt.GroupBy) {
				for i, input := range inputs {
					inputs[i] = newLimitIterator(input, opt)
				}
			}

			itr, err := influxql.Iterators(inputs).Merge(opt)
			if err != nil {
				influxql.Iterators(inputs).Close()
				return err
			}

			// Apply a limit on the merged iterator.
			if opt.Limit > 0 || opt.Offset > 0 {
				if len(opt.Dimensions) == len(opt.GroupBy) {
					// When the final dimensions and the current grouping are
					// the same, we will only produce one series so we can use
					// the faster limit iterator.
					itr = newLimitIterator(itr, opt)
				} else {
					// When the dimensions are different than the current
					// grouping, we need to account for the possibility there
					// will be multiple series. The limit iterator in the
					// influxql package handles that scenario.
					itr = influxql.NewLimitIterator(itr, opt)
				}
			}
			itrs = append(itrs, itr)
		}
		return nil
	}(); err != nil {
		influxql.Iterators(itrs).Close()
		return nil, err
	}

	return itrs, nil
}

// createTagSetIterators creates a set of iterators for a tagset.
func (e *Engine) createTagSetIterators(ref *influxql.VarRef, name string, t *influxql.TagSet, opt influxql.IteratorOptions) ([]influxql.Iterator, error) {
	// Set parallelism by number of logical cpus.
	parallelism := runtime.GOMAXPROCS(0)
	if parallelism > len(t.SeriesKeys) {
		parallelism = len(t.SeriesKeys)
	}

	// Create series key groupings w/ return error.
	groups := make([]struct {
		keys    []string
		filters []influxql.Expr
		itrs    []influxql.Iterator
		err     error
	}, parallelism)

	// Group series keys.
	n := len(t.SeriesKeys) / parallelism
	for i := 0; i < parallelism; i++ {
		group := &groups[i]

		if i < parallelism-1 {
			group.keys = t.SeriesKeys[i*n : (i+1)*n]
			group.filters = t.Filters[i*n : (i+1)*n]
		} else {
			group.keys = t.SeriesKeys[i*n:]
			group.filters = t.Filters[i*n:]
		}

		group.itrs = make([]influxql.Iterator, 0, len(group.keys))
	}

	// Read series groups in parallel.
	var wg sync.WaitGroup
	for i := range groups {
		wg.Add(1)
		go func(i int) {
			defer wg.Done()
			groups[i].itrs, groups[i].err = e.createTagSetGroupIterators(ref, name, groups[i].keys, t, groups[i].filters, opt)
		}(i)
	}
	wg.Wait()

	// Determine total number of iterators so we can allocate only once.
	var itrN int
	for _, group := range groups {
		itrN += len(group.itrs)
	}

	// Combine all iterators together and check for errors.
	var err error
	itrs := make([]influxql.Iterator, 0, itrN)
	for _, group := range groups {
		if group.err != nil {
			err = group.err
		}
		itrs = append(itrs, group.itrs...)
	}

	// If an error occurred, make sure we close all created iterators.
	if err != nil {
		influxql.Iterators(itrs).Close()
		return nil, err
	}

	return itrs, nil
}

// createTagSetGroupIterators creates a set of iterators for a subset of a tagset's series.
func (e *Engine) createTagSetGroupIterators(ref *influxql.VarRef, name string, seriesKeys []string, t *influxql.TagSet, filters []influxql.Expr, opt influxql.IteratorOptions) ([]influxql.Iterator, error) {
	conditionFields := make([]influxql.VarRef, len(influxql.ExprNames(opt.Condition)))

	itrs := make([]influxql.Iterator, 0, len(seriesKeys))
	for i, seriesKey := range seriesKeys {
		fields := 0
		if filters[i] != nil {
			// Retrieve non-time fields from this series filter and filter out tags.
			for _, f := range influxql.ExprNames(filters[i]) {
				conditionFields[fields] = f
				fields++
			}
		}

		itr, err := e.createVarRefSeriesIterator(ref, name, seriesKey, t, filters[i], conditionFields[:fields], opt)
		if err != nil {
			return itrs, err
		} else if itr == nil {
			continue
		}
		itrs = append(itrs, itr)

		// Abort if the query was killed
		select {
		case <-opt.InterruptCh:
			influxql.Iterators(itrs).Close()
			return nil, err
		default:
		}

		// Enforce series limit at creation time.
		if opt.MaxSeriesN > 0 && len(itrs) > opt.MaxSeriesN {
			influxql.Iterators(itrs).Close()
			return nil, fmt.Errorf("max-select-series limit exceeded: (%d/%d)", len(itrs), opt.MaxSeriesN)
		}

	}
	return itrs, nil
}

// createVarRefSeriesIterator creates an iterator for a variable reference for a series.
func (e *Engine) createVarRefSeriesIterator(ref *influxql.VarRef, name string, seriesKey string, t *influxql.TagSet, filter influxql.Expr, conditionFields []influxql.VarRef, opt influxql.IteratorOptions) (influxql.Iterator, error) {
	_, tfs, _ := models.ParseKey([]byte(seriesKey))
	tags := influxql.NewTags(tfs.Map())

	// Create options specific for this series.
	itrOpt := opt
	itrOpt.Condition = filter

	// Build auxilary cursors.
	// Tag values should be returned if the field doesn't exist.
	var aux []cursorAt
	if len(opt.Aux) > 0 {
		aux = make([]cursorAt, len(opt.Aux))
		for i, ref := range opt.Aux {
			// Create cursor from field if a tag wasn't requested.
			if ref.Type != influxql.Tag {
				cur := e.buildCursor(name, seriesKey, &ref, opt)
				if cur != nil {
					aux[i] = newBufCursor(cur, opt.Ascending)
					continue
				}

				// If a field was requested, use a nil cursor of the requested type.
				switch ref.Type {
				case influxql.Float, influxql.AnyField:
					aux[i] = &floatNilLiteralCursor{}
					continue
				case influxql.Integer:
					aux[i] = &integerNilLiteralCursor{}
					continue
				case influxql.String:
					aux[i] = &stringNilLiteralCursor{}
					continue
				case influxql.Boolean:
					aux[i] = &booleanNilLiteralCursor{}
					continue
				}
			}

			// If field doesn't exist, use the tag value.
			if v := tags.Value(ref.Val); v == "" {
				// However, if the tag value is blank then return a null.
				aux[i] = &stringNilLiteralCursor{}
			} else {
				aux[i] = &stringLiteralCursor{value: v}
			}
		}
	}

	// Build conditional field cursors.
	// If a conditional field doesn't exist then ignore the series.
	var conds []cursorAt
	if len(conditionFields) > 0 {
		conds = make([]cursorAt, len(conditionFields))
		for i, ref := range conditionFields {
			// Create cursor from field if a tag wasn't requested.
			if ref.Type != influxql.Tag {
				cur := e.buildCursor(name, seriesKey, &ref, opt)
				if cur != nil {
					conds[i] = newBufCursor(cur, opt.Ascending)
					continue
				}

				// If a field was requested, use a nil cursor of the requested type.
				switch ref.Type {
				case influxql.Float, influxql.AnyField:
					conds[i] = &floatNilLiteralCursor{}
					continue
				case influxql.Integer:
					conds[i] = &integerNilLiteralCursor{}
					continue
				case influxql.String:
					conds[i] = &stringNilLiteralCursor{}
					continue
				case influxql.Boolean:
					conds[i] = &booleanNilLiteralCursor{}
					continue
				}
			}

			// If field doesn't exist, use the tag value.
			if v := tags.Value(ref.Val); v == "" {
				// However, if the tag value is blank then return a null.
				conds[i] = &stringNilLiteralCursor{}
			} else {
				conds[i] = &stringLiteralCursor{value: v}
			}
		}
	}
	condNames := influxql.VarRefs(conditionFields).Strings()

	// Limit tags to only the dimensions selected.
	dimensions := opt.GetDimensions()
	tags = tags.Subset(dimensions)

	// If it's only auxiliary fields then it doesn't matter what type of iterator we use.
	if ref == nil {
		return newFloatIterator(name, tags, itrOpt, nil, aux, conds, condNames), nil
	}

	// Build main cursor.
	cur := e.buildCursor(name, seriesKey, ref, opt)

	// If the field doesn't exist then don't build an iterator.
	if cur == nil {
		return nil, nil
	}

	switch cur := cur.(type) {
	case floatCursor:
		return newFloatIterator(name, tags, itrOpt, cur, aux, conds, condNames), nil
	case integerCursor:
		return newIntegerIterator(name, tags, itrOpt, cur, aux, conds, condNames), nil
	case stringCursor:
		return newStringIterator(name, tags, itrOpt, cur, aux, conds, condNames), nil
	case booleanCursor:
		return newBooleanIterator(name, tags, itrOpt, cur, aux, conds, condNames), nil
	default:
		panic("unreachable")
	}
}

// buildCursor creates an untyped cursor for a field.
func (e *Engine) buildCursor(measurement, seriesKey string, ref *influxql.VarRef, opt influxql.IteratorOptions) cursor {
	// Look up fields for measurement.
	mf := e.fieldset.Fields(measurement)
	if mf == nil {
		return nil
	}

	// Find individual field.
	f := mf.Field(ref.Val)
	if f == nil {
		return nil
	}

	// Check if we need to perform a cast. Performing a cast in the
	// engine (if it is possible) is much more efficient than an automatic cast.
	if ref.Type != influxql.Unknown && ref.Type != influxql.AnyField && ref.Type != f.Type {
		switch ref.Type {
		case influxql.Float:
			switch f.Type {
			case influxql.Integer:
				cur := e.buildIntegerCursor(measurement, seriesKey, ref.Val, opt)
				return &floatCastIntegerCursor{cursor: cur}
			}
		case influxql.Integer:
			switch f.Type {
			case influxql.Float:
				cur := e.buildFloatCursor(measurement, seriesKey, ref.Val, opt)
				return &integerCastFloatCursor{cursor: cur}
			}
		}
		return nil
	}

	// Return appropriate cursor based on type.
	switch f.Type {
	case influxql.Float:
		return e.buildFloatCursor(measurement, seriesKey, ref.Val, opt)
	case influxql.Integer:
		return e.buildIntegerCursor(measurement, seriesKey, ref.Val, opt)
	case influxql.String:
		return e.buildStringCursor(measurement, seriesKey, ref.Val, opt)
	case influxql.Boolean:
		return e.buildBooleanCursor(measurement, seriesKey, ref.Val, opt)
	default:
		panic("unreachable")
	}
}

// buildFloatCursor creates a cursor for a float field.
func (e *Engine) buildFloatCursor(measurement, seriesKey, field string, opt influxql.IteratorOptions) floatCursor {
	cacheValues := e.Cache.Values(SeriesFieldKey(seriesKey, field))
	keyCursor := e.KeyCursor(SeriesFieldKey(seriesKey, field), opt.SeekTime(), opt.Ascending)
	return newFloatCursor(opt.SeekTime(), opt.Ascending, cacheValues, keyCursor)
}

// buildIntegerCursor creates a cursor for an integer field.
func (e *Engine) buildIntegerCursor(measurement, seriesKey, field string, opt influxql.IteratorOptions) integerCursor {
	cacheValues := e.Cache.Values(SeriesFieldKey(seriesKey, field))
	keyCursor := e.KeyCursor(SeriesFieldKey(seriesKey, field), opt.SeekTime(), opt.Ascending)
	return newIntegerCursor(opt.SeekTime(), opt.Ascending, cacheValues, keyCursor)
}

// buildStringCursor creates a cursor for a string field.
func (e *Engine) buildStringCursor(measurement, seriesKey, field string, opt influxql.IteratorOptions) stringCursor {
	cacheValues := e.Cache.Values(SeriesFieldKey(seriesKey, field))
	keyCursor := e.KeyCursor(SeriesFieldKey(seriesKey, field), opt.SeekTime(), opt.Ascending)
	return newStringCursor(opt.SeekTime(), opt.Ascending, cacheValues, keyCursor)
}

// buildBooleanCursor creates a cursor for a boolean field.
func (e *Engine) buildBooleanCursor(measurement, seriesKey, field string, opt influxql.IteratorOptions) booleanCursor {
	cacheValues := e.Cache.Values(SeriesFieldKey(seriesKey, field))
	keyCursor := e.KeyCursor(SeriesFieldKey(seriesKey, field), opt.SeekTime(), opt.Ascending)
	return newBooleanCursor(opt.SeekTime(), opt.Ascending, cacheValues, keyCursor)
}

func (e *Engine) SeriesPointIterator(opt influxql.IteratorOptions) (influxql.Iterator, error) {
	return e.index.SeriesPointIterator(opt)
}

// SeriesFieldKey combine a series key and field name for a unique string to be hashed to a numeric ID.
func SeriesFieldKey(seriesKey, field string) string {
	return seriesKey + keyFieldSeparator + field
}

func tsmFieldTypeToInfluxQLDataType(typ byte) (influxql.DataType, error) {
	switch typ {
	case BlockFloat64:
		return influxql.Float, nil
	case BlockInteger:
		return influxql.Integer, nil
	case BlockBoolean:
		return influxql.Boolean, nil
	case BlockString:
		return influxql.String, nil
	default:
		return influxql.Unknown, fmt.Errorf("unknown block type: %v", typ)
	}
}

// SeriesAndFieldFromCompositeKey returns the series key and the field key extracted from the composite key.
func SeriesAndFieldFromCompositeKey(key []byte) ([]byte, string) {
	sep := bytes.Index(key, []byte(keyFieldSeparator))
	if sep == -1 {
		// No field???
		return key, ""
	}
	return key[:sep], string(key[sep+len(keyFieldSeparator):])
}

// readDir recursively reads all files from a path.
func readDir(root, rel string) ([]string, error) {
	// Open root.
	f, err := os.Open(filepath.Join(root, rel))
	if err != nil {
		return nil, err
	}
	defer f.Close()

	// Read all files.
	fis, err := f.Readdir(-1)
	if err != nil {
		return nil, err
	}

	// Read all subdirectories and append to the end.
	var paths []string
	for _, fi := range fis {
		// Simply append if it's a file.
		if !fi.IsDir() {
			paths = append(paths, filepath.Join(rel, fi.Name()))
			continue
		}

		// Read and append nested file paths.
		children, err := readDir(root, filepath.Join(rel, fi.Name()))
		if err != nil {
			return nil, err
		}
		paths = append(paths, children...)
	}
	return paths, nil
}<|MERGE_RESOLUTION|>--- conflicted
+++ resolved
@@ -1365,11 +1365,7 @@
 	}
 
 	// Determine tagsets for this measurement based on dimensions and filters.
-<<<<<<< HEAD
-	tagSets, err := e.index.TagSets([]byte(measurement), opt.Dimensions, opt.Condition)
-=======
-	tagSets, err := mm.TagSets(e.id, opt)
->>>>>>> 374b04ad
+	tagSets, err := e.index.TagSets([]byte(measurement), opt)
 	if err != nil {
 		return nil, err
 	}
@@ -1387,9 +1383,6 @@
 	itrs := make([]influxql.Iterator, 0, len(tagSets))
 	if err := func() error {
 		for _, t := range tagSets {
-<<<<<<< HEAD
-			inputs, err := e.createTagSetIterators(ref, measurement, t, opt)
-=======
 			// Abort if the query was killed
 			select {
 			case <-opt.InterruptCh:
@@ -1398,8 +1391,7 @@
 			default:
 			}
 
-			inputs, err := e.createTagSetIterators(ref, mm, t, opt)
->>>>>>> 374b04ad
+			inputs, err := e.createTagSetIterators(ref, measurement, t, opt)
 			if err != nil {
 				return err
 			} else if len(inputs) == 0 {
@@ -1442,11 +1434,7 @@
 	}
 
 	// Determine tagsets for this measurement based on dimensions and filters.
-<<<<<<< HEAD
-	tagSets, err := e.index.TagSets([]byte(measurement), opt.Dimensions, opt.Condition)
-=======
-	tagSets, err := mm.TagSets(e.id, opt)
->>>>>>> 374b04ad
+	tagSets, err := e.index.TagSets([]byte(measurement), opt)
 	if err != nil {
 		return nil, err
 	}
