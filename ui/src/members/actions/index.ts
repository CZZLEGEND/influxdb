// Libraries
import {
  get,
  set,
  omit,
} from 'lodash'

// API
import * as api from 'src/client'

// Types
import {RemoteDataState, GetState} from 'src/types'
import {AddResourceMemberRequestBody} from '@influxdata/influx'
import {Dispatch} from 'redux-thunk'
import {Member} from 'src/types'

// Actions
import {notify} from 'src/shared/actions/notifications'
import {
  memberAddSuccess,
  memberAddFailed,
  memberRemoveSuccess,
  memberRemoveFailed,
} from 'src/shared/copy/notifications'

export type Action = SetMembers | AddMember | RemoveMember

interface SetMembers {
  type: 'SET_MEMBERS'
  payload: {
    status: RemoteDataState
    list: Member[]
  }
}

export const setMembers = (
  status: RemoteDataState,
  list?: Member[]
): SetMembers => ({
  type: 'SET_MEMBERS',
  payload: {status, list},
})

interface AddMember {
  type: 'ADD_MEMBER'
  payload: {
    member: Member
  }
}

export const addMember = (member: Member): AddMember => ({
  type: 'ADD_MEMBER',
  payload: {member},
})

interface RemoveMember {
  type: 'REMOVE_MEMBER'
  payload: {id: string}
}

export const removeMember = (id: string): RemoveMember => ({
  type: 'REMOVE_MEMBER',
  payload: {id},
})

export const getMembers = () => async (
  dispatch: Dispatch<Action>,
  getState: GetState
) => {
  try {
    const {
      orgs: {
        org: {id},
      },
    } = getState()
    dispatch(setMembers(RemoteDataState.Loading))

    const [ownersResp, membersResp] = await Promise.all([
      api.getOrgsOwners({orgID: id}),
      api.getOrgsMembers({orgID: id}),
    ])

    if (ownersResp.status !== 200) {
      throw new Error(ownersResp.data.message)
    }

    if (membersResp.status !== 200) {
      throw new Error(membersResp.data.message)
    }

    const owners = ownersResp.data.users

    const members = membersResp.data.users

    const allMembers = [...owners, ...members]

    dispatch(setMembers(RemoteDataState.Done, allMembers))
  } catch (e) {
    console.error(e)
    dispatch(setMembers(RemoteDataState.Error))
  }
}

export const addNewMember = (member: AddResourceMemberRequestBody) => async (
  dispatch: Dispatch<Action>,
  getState: GetState
) => {
  try {
    const {
      orgs: {
        org: {id},
      },
    } = getState()

    const resp = await api.postOrgsMember({orgID: id, data: member})

    if (resp.status !== 201) {
      throw new Error(resp.data.message)
    }

    const newMember = resp.data

    dispatch(addMember(newMember))
    dispatch(notify(memberAddSuccess(member.name)))
  } catch (e) {
    console.error(e)
    const message = get(e, 'response.data.message', 'Unknown error')
    dispatch(notify(memberAddFailed(message)))
    throw e
  }
}

export const deleteMember = (member: Member) => async (
  dispatch: Dispatch<Action>,
  getState: GetState
) => {
  try {
    const {
      orgs: {
        org: {id},
      },
    } = getState()

    const resp = await api.deleteOrgsMember({orgID: id, userID: member.id})

    if (resp.status !== 204) {
      throw new Error(resp.data.message)
    }

    dispatch(removeMember(member.id))

    dispatch(notify(memberRemoveSuccess(member.name)))
  } catch (e) {
    console.error(e)
    dispatch(notify(memberRemoveFailed(member.name)))
  }
<<<<<<< HEAD
}

export const getUsers = () => async (
  dispatch: Dispatch<Action>,
  getState: GetState
) => {
  try {
    const {
      members: {list},
    } = getState()

    const apiUsers = await client.users.getAll()
    const allUsers = apiUsers.reduce((acc, u) => set(acc, u.id, u), {})
    const users = omit(allUsers, list.map(m => m.id))

    dispatch(setUsers(RemoteDataState.Done, users))
  } catch (e) {
    console.error(e)
    dispatch(setMembers(RemoteDataState.Error))
  }
=======
>>>>>>> eefb8dd5
}<|MERGE_RESOLUTION|>--- conflicted
+++ resolved
@@ -154,27 +154,4 @@
     console.error(e)
     dispatch(notify(memberRemoveFailed(member.name)))
   }
-<<<<<<< HEAD
-}
-
-export const getUsers = () => async (
-  dispatch: Dispatch<Action>,
-  getState: GetState
-) => {
-  try {
-    const {
-      members: {list},
-    } = getState()
-
-    const apiUsers = await client.users.getAll()
-    const allUsers = apiUsers.reduce((acc, u) => set(acc, u.id, u), {})
-    const users = omit(allUsers, list.map(m => m.id))
-
-    dispatch(setUsers(RemoteDataState.Done, users))
-  } catch (e) {
-    console.error(e)
-    dispatch(setMembers(RemoteDataState.Error))
-  }
-=======
->>>>>>> eefb8dd5
 }