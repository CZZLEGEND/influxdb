// Package models implements basic objects used throughout the TICK stack.
package models // import "github.com/influxdata/influxdb/models"

import (
	"bytes"
	"encoding/binary"
	"errors"
	"fmt"
	"math"
	"sort"
	"strconv"
	"strings"
	"time"

	"github.com/influxdata/influxdb/pkg/escape"
)

var (
	measurementEscapeCodes = map[byte][]byte{
		',': []byte(`\,`),
		' ': []byte(`\ `),
	}

	tagEscapeCodes = map[byte][]byte{
		',': []byte(`\,`),
		' ': []byte(`\ `),
		'=': []byte(`\=`),
	}

	// ErrPointMustHaveAField is returned when operating on a point that does not have any fields.
	ErrPointMustHaveAField = errors.New("point without fields is unsupported")

	// ErrInvalidNumber is returned when a number is expected but not provided.
	ErrInvalidNumber = errors.New("invalid number")

	// ErrInvalidPoint is returned when a point cannot be parsed correctly.
	ErrInvalidPoint = errors.New("point is invalid")
)

const (
	// MaxKeyLength is the largest allowed size of the combined measurement and tag keys.
	MaxKeyLength = 65535
)

// Point defines the values that will be written to the database.
type Point interface {
	// Name return the measurement name for the point.
	Name() string

	// SetName updates the measurement name for the point.
	SetName(string)

	// Tags returns the tag set for the point.
	Tags() Tags

	// AddTag adds or replaces a tag value for a point.
	AddTag(key, value string)

	// SetTags replaces the tags for the point.
	SetTags(tags Tags)

	// Fields returns the fields for the point.
	Fields() (Fields, error)

	// Time return the timestamp for the point.
	Time() time.Time

	// SetTime updates the timestamp for the point.
	SetTime(t time.Time)

	// UnixNano returns the timestamp of the point as nanoseconds since Unix epoch.
	UnixNano() int64

	// HashID returns a non-cryptographic checksum of the point's key.
	HashID() uint64

	// Key returns the key (measurement joined with tags) of the point.
	Key() []byte

	// String returns a string representation of the point. If there is a
	// timestamp associated with the point then it will be specified with the default
	// precision of nanoseconds.
	String() string

	// MarshalBinary returns a binary representation of the point.
	MarshalBinary() ([]byte, error)

	// PrecisionString returns a string representation of the point. If there
	// is a timestamp associated with the point then it will be specified in the
	// given unit.
	PrecisionString(precision string) string

	// RoundedString returns a string representation of the point. If there
	// is a timestamp associated with the point, then it will be rounded to the
	// given duration.
	RoundedString(d time.Duration) string

	// Split will attempt to return multiple points with the same timestamp whose
	// string representations are no longer than size. Points with a single field or
	// a point without a timestamp may exceed the requested size.
	Split(size int) []Point

	// Round will round the timestamp of the point to the given duration.
	Round(d time.Duration)

	// StringSize returns the length of the string that would be returned by String().
	StringSize() int

	// AppendString appends the result of String() to the provided buffer and returns
	// the result, potentially reducing string allocations.
	AppendString(buf []byte) []byte

	// FieldIterator retuns a FieldIterator that can be used to traverse the
	// fields of a point without constructing the in-memory map.
	FieldIterator() FieldIterator
}

// FieldType represents the type of a field.
type FieldType int

const (
	// Integer indicates the field's type is integer.
	Integer FieldType = iota

	// Float indicates the field's type is float.
	Float

	// Boolean indicates the field's type is boolean.
	Boolean

	// String indicates the field's type is string.
	String

	// Empty is used to indicate that there is no field.
	Empty
)

// FieldIterator provides a low-allocation interface to iterate through a point's fields.
type FieldIterator interface {
	// Next indicates whether there any fields remaining.
	Next() bool

	// FieldKey returns the key of the current field.
	FieldKey() []byte

	// Type returns the FieldType of the current field.
	Type() FieldType

	// StringValue returns the string value of the current field.
	StringValue() string

	// IntegerValue returns the integer value of the current field.
	IntegerValue() (int64, error)

	// BooleanValue returns the boolean value of the current field.
	BooleanValue() (bool, error)

	// FloatValue returns the float value of the current field.
	FloatValue() (float64, error)

	// Delete deletes the current field.
	Delete()

	// Reset resets the iterator to its initial state.
	Reset()
}

// Points represents a sortable list of points by timestamp.
type Points []Point

// Len implements sort.Interface.
func (a Points) Len() int { return len(a) }

// Less implements sort.Interface.
func (a Points) Less(i, j int) bool { return a[i].Time().Before(a[j].Time()) }

// Swap implements sort.Interface.
func (a Points) Swap(i, j int) { a[i], a[j] = a[j], a[i] }

// point is the default implementation of Point.
type point struct {
	time time.Time

	// text encoding of measurement and tags
	// key must always be stored sorted by tags, if the original line was not sorted,
	// we need to resort it
	key []byte

	// text encoding of field data
	fields []byte

	// text encoding of timestamp
	ts []byte

	// cached version of parsed fields from data
	cachedFields map[string]interface{}

	// cached version of parsed name from key
	cachedName string

	// cached version of parsed tags
	cachedTags Tags

	it fieldIterator
}

const (
	// the number of characters for the largest possible int64 (9223372036854775807)
	maxInt64Digits = 19

	// the number of characters for the smallest possible int64 (-9223372036854775808)
	minInt64Digits = 20

	// the number of characters required for the largest float64 before a range check
	// would occur during parsing
	maxFloat64Digits = 25

	// the number of characters required for smallest float64 before a range check occur
	// would occur during parsing
	minFloat64Digits = 27
)

// ParsePoints returns a slice of Points from a text representation of a point
// with each point separated by newlines.  If any points fail to parse, a non-nil error
// will be returned in addition to the points that parsed successfully.
func ParsePoints(buf []byte) ([]Point, error) {
	return ParsePointsWithPrecision(buf, time.Now().UTC(), "n")
}

// ParsePointsString is identical to ParsePoints but accepts a string.
func ParsePointsString(buf string) ([]Point, error) {
	return ParsePoints([]byte(buf))
}

// ParseKey returns the measurement name and tags from a point.
//
// NOTE: to minimize heap allocations, the returned Tags will refer to subslices of buf.
// This can have the unintended effect preventing buf from being garbage collected.
func ParseKey(buf []byte) (string, Tags, error) {
	// Ignore the error because scanMeasurement returns "missing fields" which we ignore
	// when just parsing a key
	state, i, _ := scanMeasurement(buf, 0)

	var tags Tags
	if state == tagKeyState {
		tags = parseTags(buf)
		// scanMeasurement returns the location of the comma if there are tags, strip that off
		return string(buf[:i-1]), tags, nil
	}
	return string(buf[:i]), tags, nil
}

// ParsePointsWithPrecision is similar to ParsePoints, but allows the
// caller to provide a precision for time.
//
// NOTE: to minimize heap allocations, the returned Points will refer to subslices of buf.
// This can have the unintended effect preventing buf from being garbage collected.
func ParsePointsWithPrecision(buf []byte, defaultTime time.Time, precision string) ([]Point, error) {
	points := make([]Point, 0, bytes.Count(buf, []byte{'\n'})+1)
	var (
		pos    int
		block  []byte
		failed []string
	)
	for pos < len(buf) {
		pos, block = scanLine(buf, pos)
		pos++

		if len(block) == 0 {
			continue
		}

		// lines which start with '#' are comments
		start := skipWhitespace(block, 0)

		// If line is all whitespace, just skip it
		if start >= len(block) {
			continue
		}

		if block[start] == '#' {
			continue
		}

		// strip the newline if one is present
		if block[len(block)-1] == '\n' {
			block = block[:len(block)-1]
		}

		pt, err := parsePoint(block[start:], defaultTime, precision)
		if err != nil {
			failed = append(failed, fmt.Sprintf("unable to parse '%s': %v", string(block[start:]), err))
		} else {
			points = append(points, pt)
		}

	}
	if len(failed) > 0 {
		return points, fmt.Errorf("%s", strings.Join(failed, "\n"))
	}
	return points, nil

}

func parsePoint(buf []byte, defaultTime time.Time, precision string) (Point, error) {
	// scan the first block which is measurement[,tag1=value1,tag2=value=2...]
	pos, key, err := scanKey(buf, 0)
	if err != nil {
		return nil, err
	}

	// measurement name is required
	if len(key) == 0 {
		return nil, fmt.Errorf("missing measurement")
	}

	if len(key) > MaxKeyLength {
		return nil, fmt.Errorf("max key length exceeded: %v > %v", len(key), MaxKeyLength)
	}

	// scan the second block is which is field1=value1[,field2=value2,...]
	pos, fields, err := scanFields(buf, pos)
	if err != nil {
		return nil, err
	}

	// at least one field is required
	if len(fields) == 0 {
		return nil, fmt.Errorf("missing fields")
	}

	// scan the last block which is an optional integer timestamp
	pos, ts, err := scanTime(buf, pos)
	if err != nil {
		return nil, err
	}

	pt := &point{
		key:    key,
		fields: fields,
		ts:     ts,
	}

	if len(ts) == 0 {
		pt.time = defaultTime
		pt.SetPrecision(precision)
	} else {
		ts, err := parseIntBytes(ts, 10, 64)
		if err != nil {
			return nil, err
		}
		pt.time, err = SafeCalcTime(ts, precision)
		if err != nil {
			return nil, err
		}

		// Determine if there are illegal non-whitespace characters after the
		// timestamp block.
		for pos < len(buf) {
			if buf[pos] != ' ' {
				return nil, ErrInvalidPoint
			}
			pos++
		}
	}
	return pt, nil
}

// GetPrecisionMultiplier will return a multiplier for the precision specified.
func GetPrecisionMultiplier(precision string) int64 {
	d := time.Nanosecond
	switch precision {
	case "u":
		d = time.Microsecond
	case "ms":
		d = time.Millisecond
	case "s":
		d = time.Second
	case "m":
		d = time.Minute
	case "h":
		d = time.Hour
	}
	return int64(d)
}

// scanKey scans buf starting at i for the measurement and tag portion of the point.
// It returns the ending position and the byte slice of key within buf.  If there
// are tags, they will be sorted if they are not already.
func scanKey(buf []byte, i int) (int, []byte, error) {
	start := skipWhitespace(buf, i)

	i = start

	// Determines whether the tags are sort, assume they are
	sorted := true

	// indices holds the indexes within buf of the start of each tag.  For example,
	// a buf of 'cpu,host=a,region=b,zone=c' would have indices slice of [4,11,20]
	// which indicates that the first tag starts at buf[4], seconds at buf[11], and
	// last at buf[20]
	indices := make([]int, 100)

	// tracks how many commas we've seen so we know how many values are indices.
	// Since indices is an arbitrarily large slice,
	// we need to know how many values in the buffer are in use.
	commas := 0

	// First scan the Point's measurement.
	state, i, err := scanMeasurement(buf, i)
	if err != nil {
		return i, buf[start:i], err
	}

	// Optionally scan tags if needed.
	if state == tagKeyState {
		i, commas, indices, err = scanTags(buf, i, indices)
		if err != nil {
			return i, buf[start:i], err
		}
	}

	// Now we know where the key region is within buf, and the location of tags, we
	// need to determine if duplicate tags exist and if the tags are sorted. This iterates
	// over the list comparing each tag in the sequence with each other.
	for j := 0; j < commas-1; j++ {
		// get the left and right tags
		_, left := scanTo(buf[indices[j]:indices[j+1]-1], 0, '=')
		_, right := scanTo(buf[indices[j+1]:indices[j+2]-1], 0, '=')

		// If left is greater than right, the tags are not sorted. We do not have to
		// continue because the short path no longer works.
		// If the tags are equal, then there are duplicate tags, and we should abort.
		// If the tags are not sorted, this pass may not find duplicate tags and we
		// need to do a more exhaustive search later.
		if cmp := bytes.Compare(left, right); cmp > 0 {
			sorted = false
			break
		} else if cmp == 0 {
			return i, buf[start:i], fmt.Errorf("duplicate tags")
		}
	}

	// If the tags are not sorted, then sort them.  This sort is inline and
	// uses the tag indices we created earlier.  The actual buffer is not sorted, the
	// indices are using the buffer for value comparison.  After the indices are sorted,
	// the buffer is reconstructed from the sorted indices.
	if !sorted && commas > 0 {
		// Get the measurement name for later
		measurement := buf[start : indices[0]-1]

		// Sort the indices
		indices := indices[:commas]
		insertionSort(0, commas, buf, indices)

		// Create a new key using the measurement and sorted indices
		b := make([]byte, len(buf[start:i]))
		pos := copy(b, measurement)
		for _, i := range indices {
			b[pos] = ','
			pos++
			_, v := scanToSpaceOr(buf, i, ',')
			pos += copy(b[pos:], v)
		}

		// Check again for duplicate tags now that the tags are sorted.
		for j := 0; j < commas-1; j++ {
			// get the left and right tags
			_, left := scanTo(buf[indices[j]:], 0, '=')
			_, right := scanTo(buf[indices[j+1]:], 0, '=')

			// If the tags are equal, then there are duplicate tags, and we should abort.
			// If the tags are not sorted, this pass may not find duplicate tags and we
			// need to do a more exhaustive search later.
			if bytes.Equal(left, right) {
				return i, b, fmt.Errorf("duplicate tags")
			}
		}

		return i, b, nil
	}

	return i, buf[start:i], nil
}

// The following constants allow us to specify which state to move to
// next, when scanning sections of a Point.
const (
	tagKeyState = iota
	tagValueState
	fieldsState
)

// scanMeasurement examines the measurement part of a Point, returning
// the next state to move to, and the current location in the buffer.
func scanMeasurement(buf []byte, i int) (int, int, error) {
	// Check first byte of measurement, anything except a comma is fine.
	// It can't be a space, since whitespace is stripped prior to this
	// function call.
	if i >= len(buf) || buf[i] == ',' {
		return -1, i, fmt.Errorf("missing measurement")
	}

	for {
		i++
		if i >= len(buf) {
			// cpu
			return -1, i, fmt.Errorf("missing fields")
		}

		if buf[i-1] == '\\' {
			// Skip character (it's escaped).
			continue
		}

		// Unescaped comma; move onto scanning the tags.
		if buf[i] == ',' {
			return tagKeyState, i + 1, nil
		}

		// Unescaped space; move onto scanning the fields.
		if buf[i] == ' ' {
			// cpu value=1.0
			return fieldsState, i, nil
		}
	}
}

// scanTags examines all the tags in a Point, keeping track of and
// returning the updated indices slice, number of commas and location
// in buf where to start examining the Point fields.
func scanTags(buf []byte, i int, indices []int) (int, int, []int, error) {
	var (
		err    error
		commas int
		state  = tagKeyState
	)

	for {
		switch state {
		case tagKeyState:
			// Grow our indices slice if we have too many tags.
			if commas >= len(indices) {
				newIndics := make([]int, cap(indices)*2)
				copy(newIndics, indices)
				indices = newIndics
			}
			indices[commas] = i
			commas++

			i, err = scanTagsKey(buf, i)
			state = tagValueState // tag value always follows a tag key
		case tagValueState:
			state, i, err = scanTagsValue(buf, i)
		case fieldsState:
			indices[commas] = i + 1
			return i, commas, indices, nil
		}

		if err != nil {
			return i, commas, indices, err
		}
	}
}

// scanTagsKey scans each character in a tag key.
func scanTagsKey(buf []byte, i int) (int, error) {
	// First character of the key.
	if i >= len(buf) || buf[i] == ' ' || buf[i] == ',' || buf[i] == '=' {
		// cpu,{'', ' ', ',', '='}
		return i, fmt.Errorf("missing tag key")
	}

	// Examine each character in the tag key until we hit an unescaped
	// equals (the tag value), or we hit an error (i.e., unescaped
	// space or comma).
	for {
		i++

		// Either we reached the end of the buffer or we hit an
		// unescaped comma or space.
		if i >= len(buf) ||
			((buf[i] == ' ' || buf[i] == ',') && buf[i-1] != '\\') {
			// cpu,tag{'', ' ', ','}
			return i, fmt.Errorf("missing tag value")
		}

		if buf[i] == '=' && buf[i-1] != '\\' {
			// cpu,tag=
			return i + 1, nil
		}
	}
}

// scanTagsValue scans each character in a tag value.
func scanTagsValue(buf []byte, i int) (int, int, error) {
	// Tag value cannot be empty.
	if i >= len(buf) || buf[i] == ',' || buf[i] == ' ' {
		// cpu,tag={',', ' '}
		return -1, i, fmt.Errorf("missing tag value")
	}

	// Examine each character in the tag value until we hit an unescaped
	// comma (move onto next tag key), an unescaped space (move onto
	// fields), or we error out.
	for {
		i++
		if i >= len(buf) {
			// cpu,tag=value
			return -1, i, fmt.Errorf("missing fields")
		}

		// An unescaped equals sign is an invalid tag value.
		if buf[i] == '=' && buf[i-1] != '\\' {
			// cpu,tag={'=', 'fo=o'}
			return -1, i, fmt.Errorf("invalid tag format")
		}

		if buf[i] == ',' && buf[i-1] != '\\' {
			// cpu,tag=foo,
			return tagKeyState, i + 1, nil
		}

		// cpu,tag=foo value=1.0
		// cpu, tag=foo\= value=1.0
		if buf[i] == ' ' && buf[i-1] != '\\' {
			return fieldsState, i, nil
		}
	}
}

func insertionSort(l, r int, buf []byte, indices []int) {
	for i := l + 1; i < r; i++ {
		for j := i; j > l && less(buf, indices, j, j-1); j-- {
			indices[j], indices[j-1] = indices[j-1], indices[j]
		}
	}
}

func less(buf []byte, indices []int, i, j int) bool {
	// This grabs the tag names for i & j, it ignores the values
	_, a := scanTo(buf, indices[i], '=')
	_, b := scanTo(buf, indices[j], '=')
	return bytes.Compare(a, b) < 0
}

// scanFields scans buf, starting at i for the fields section of a point.  It returns
// the ending position and the byte slice of the fields within buf.
func scanFields(buf []byte, i int) (int, []byte, error) {
	start := skipWhitespace(buf, i)
	i = start
	quoted := false

	// tracks how many '=' we've seen
	equals := 0

	// tracks how many commas we've seen
	commas := 0

	for {
		// reached the end of buf?
		if i >= len(buf) {
			break
		}

		// escaped characters?
		if buf[i] == '\\' && i+1 < len(buf) {
			i += 2
			continue
		}

		// If the value is quoted, scan until we get to the end quote
		// Only quote values in the field value since quotes are not significant
		// in the field key
		if buf[i] == '"' && equals > commas {
			quoted = !quoted
			i++
			continue
		}

		// If we see an =, ensure that there is at least on char before and after it
		if buf[i] == '=' && !quoted {
			equals++

			// check for "... =123" but allow "a\ =123"
			if buf[i-1] == ' ' && buf[i-2] != '\\' {
				return i, buf[start:i], fmt.Errorf("missing field key")
			}

			// check for "...a=123,=456" but allow "a=123,a\,=456"
			if buf[i-1] == ',' && buf[i-2] != '\\' {
				return i, buf[start:i], fmt.Errorf("missing field key")
			}

			// check for "... value="
			if i+1 >= len(buf) {
				return i, buf[start:i], fmt.Errorf("missing field value")
			}

			// check for "... value=,value2=..."
			if buf[i+1] == ',' || buf[i+1] == ' ' {
				return i, buf[start:i], fmt.Errorf("missing field value")
			}

			if isNumeric(buf[i+1]) || buf[i+1] == '-' || buf[i+1] == 'N' || buf[i+1] == 'n' {
				var err error
				i, err = scanNumber(buf, i+1)
				if err != nil {
					return i, buf[start:i], err
				}
				continue
			}
			// If next byte is not a double-quote, the value must be a boolean
			if buf[i+1] != '"' {
				var err error
				i, _, err = scanBoolean(buf, i+1)
				if err != nil {
					return i, buf[start:i], err
				}
				continue
			}
		}

		if buf[i] == ',' && !quoted {
			commas++
		}

		// reached end of block?
		if buf[i] == ' ' && !quoted {
			break
		}
		i++
	}

	if quoted {
		return i, buf[start:i], fmt.Errorf("unbalanced quotes")
	}

	// check that all field sections had key and values (e.g. prevent "a=1,b"
	if equals == 0 || commas != equals-1 {
		return i, buf[start:i], fmt.Errorf("invalid field format")
	}

	return i, buf[start:i], nil
}

// scanTime scans buf, starting at i for the time section of a point. It
// returns the ending position and the byte slice of the timestamp within buf
// and and error if the timestamp is not in the correct numeric format.
func scanTime(buf []byte, i int) (int, []byte, error) {
	start := skipWhitespace(buf, i)
	i = start

	for {
		// reached the end of buf?
		if i >= len(buf) {
			break
		}

		// Reached end of block or trailing whitespace?
		if buf[i] == '\n' || buf[i] == ' ' {
			break
		}

		// Handle negative timestamps
		if i == start && buf[i] == '-' {
			i++
			continue
		}

		// Timestamps should be integers, make sure they are so we don't need
		// to actually  parse the timestamp until needed.
		if buf[i] < '0' || buf[i] > '9' {
			return i, buf[start:i], fmt.Errorf("bad timestamp")
		}
		i++
	}
	return i, buf[start:i], nil
}

func isNumeric(b byte) bool {
	return (b >= '0' && b <= '9') || b == '.'
}

// scanNumber returns the end position within buf, start at i after
// scanning over buf for an integer, or float.  It returns an
// error if a invalid number is scanned.
func scanNumber(buf []byte, i int) (int, error) {
	start := i
	var isInt bool

	// Is negative number?
	if i < len(buf) && buf[i] == '-' {
		i++
		// There must be more characters now, as just '-' is illegal.
		if i == len(buf) {
			return i, ErrInvalidNumber
		}
	}

	// how many decimal points we've see
	decimal := false

	// indicates the number is float in scientific notation
	scientific := false

	for {
		if i >= len(buf) {
			break
		}

		if buf[i] == ',' || buf[i] == ' ' {
			break
		}

		if buf[i] == 'i' && i > start && !isInt {
			isInt = true
			i++
			continue
		}

		if buf[i] == '.' {
			// Can't have more than 1 decimal (e.g. 1.1.1 should fail)
			if decimal {
				return i, ErrInvalidNumber
			}
			decimal = true
		}

		// `e` is valid for floats but not as the first char
		if i > start && (buf[i] == 'e' || buf[i] == 'E') {
			scientific = true
			i++
			continue
		}

		// + and - are only valid at this point if they follow an e (scientific notation)
		if (buf[i] == '+' || buf[i] == '-') && (buf[i-1] == 'e' || buf[i-1] == 'E') {
			i++
			continue
		}

		// NaN is an unsupported value
		if i+2 < len(buf) && (buf[i] == 'N' || buf[i] == 'n') {
			return i, ErrInvalidNumber
		}

		if !isNumeric(buf[i]) {
			return i, ErrInvalidNumber
		}
		i++
	}

	if isInt && (decimal || scientific) {
		return i, ErrInvalidNumber
	}

	numericDigits := i - start
	if isInt {
		numericDigits--
	}
	if decimal {
		numericDigits--
	}
	if buf[start] == '-' {
		numericDigits--
	}

	if numericDigits == 0 {
		return i, ErrInvalidNumber
	}

	// It's more common that numbers will be within min/max range for their type but we need to prevent
	// out or range numbers from being parsed successfully.  This uses some simple heuristics to decide
	// if we should parse the number to the actual type.  It does not do it all the time because it incurs
	// extra allocations and we end up converting the type again when writing points to disk.
	if isInt {
		// Make sure the last char is an 'i' for integers (e.g. 9i10 is not valid)
		if buf[i-1] != 'i' {
			return i, ErrInvalidNumber
		}
		// Parse the int to check bounds the number of digits could be larger than the max range
		// We subtract 1 from the index to remove the `i` from our tests
		if len(buf[start:i-1]) >= maxInt64Digits || len(buf[start:i-1]) >= minInt64Digits {
			if _, err := parseIntBytes(buf[start:i-1], 10, 64); err != nil {
				return i, fmt.Errorf("unable to parse integer %s: %s", buf[start:i-1], err)
			}
		}
	} else {
		// Parse the float to check bounds if it's scientific or the number of digits could be larger than the max range
		if scientific || len(buf[start:i]) >= maxFloat64Digits || len(buf[start:i]) >= minFloat64Digits {
			if _, err := parseFloatBytes(buf[start:i], 10); err != nil {
				return i, fmt.Errorf("invalid float")
			}
		}
	}

	return i, nil
}

// scanBoolean returns the end position within buf, start at i after
// scanning over buf for boolean. Valid values for a boolean are
// t, T, true, TRUE, f, F, false, FALSE.  It returns an error if a invalid boolean
// is scanned.
func scanBoolean(buf []byte, i int) (int, []byte, error) {
	start := i

	if i < len(buf) && (buf[i] != 't' && buf[i] != 'f' && buf[i] != 'T' && buf[i] != 'F') {
		return i, buf[start:i], fmt.Errorf("invalid boolean")
	}

	i++
	for {
		if i >= len(buf) {
			break
		}

		if buf[i] == ',' || buf[i] == ' ' {
			break
		}
		i++
	}

	// Single char bool (t, T, f, F) is ok
	if i-start == 1 {
		return i, buf[start:i], nil
	}

	// length must be 4 for true or TRUE
	if (buf[start] == 't' || buf[start] == 'T') && i-start != 4 {
		return i, buf[start:i], fmt.Errorf("invalid boolean")
	}

	// length must be 5 for false or FALSE
	if (buf[start] == 'f' || buf[start] == 'F') && i-start != 5 {
		return i, buf[start:i], fmt.Errorf("invalid boolean")
	}

	// Otherwise
	valid := false
	switch buf[start] {
	case 't':
		valid = bytes.Equal(buf[start:i], []byte("true"))
	case 'f':
		valid = bytes.Equal(buf[start:i], []byte("false"))
	case 'T':
		valid = bytes.Equal(buf[start:i], []byte("TRUE")) || bytes.Equal(buf[start:i], []byte("True"))
	case 'F':
		valid = bytes.Equal(buf[start:i], []byte("FALSE")) || bytes.Equal(buf[start:i], []byte("False"))
	}

	if !valid {
		return i, buf[start:i], fmt.Errorf("invalid boolean")
	}

	return i, buf[start:i], nil

}

// skipWhitespace returns the end position within buf, starting at i after
// scanning over spaces in tags.
func skipWhitespace(buf []byte, i int) int {
	for i < len(buf) {
		if buf[i] != ' ' && buf[i] != '\t' && buf[i] != 0 {
			break
		}
		i++
	}
	return i
}

// scanLine returns the end position in buf and the next line found within
// buf.
func scanLine(buf []byte, i int) (int, []byte) {
	start := i
	quoted := false
	fields := false

	// tracks how many '=' and commas we've seen
	// this duplicates some of the functionality in scanFields
	equals := 0
	commas := 0
	for {
		// reached the end of buf?
		if i >= len(buf) {
			break
		}

		// skip past escaped characters
		if buf[i] == '\\' {
			i += 2
			continue
		}

		if buf[i] == ' ' {
			fields = true
		}

		// If we see a double quote, makes sure it is not escaped
		if fields {
			if !quoted && buf[i] == '=' {
				i++
				equals++
				continue
			} else if !quoted && buf[i] == ',' {
				i++
				commas++
				continue
			} else if buf[i] == '"' && equals > commas {
				i++
				quoted = !quoted
				continue
			}
		}

		if buf[i] == '\n' && !quoted {
			break
		}

		i++
	}

	return i, buf[start:i]
}

// scanTo returns the end position in buf and the next consecutive block
// of bytes, starting from i and ending with stop byte, where stop byte
// has not been escaped.
//
// If there are leading spaces, they are skipped.
func scanTo(buf []byte, i int, stop byte) (int, []byte) {
	start := i
	for {
		// reached the end of buf?
		if i >= len(buf) {
			break
		}

		// Reached unescaped stop value?
		if buf[i] == stop && (i == 0 || buf[i-1] != '\\') {
			break
		}
		i++
	}

	return i, buf[start:i]
}

// scanTo returns the end position in buf and the next consecutive block
// of bytes, starting from i and ending with stop byte.  If there are leading
// spaces, they are skipped.
func scanToSpaceOr(buf []byte, i int, stop byte) (int, []byte) {
	start := i
	if buf[i] == stop || buf[i] == ' ' {
		return i, buf[start:i]
	}

	for {
		i++
		if buf[i-1] == '\\' {
			continue
		}

		// reached the end of buf?
		if i >= len(buf) {
			return i, buf[start:i]
		}

		// reached end of block?
		if buf[i] == stop || buf[i] == ' ' {
			return i, buf[start:i]
		}
	}
}

func scanTagValue(buf []byte, i int) (int, []byte) {
	start := i
	for {
		if i >= len(buf) {
			break
		}

		if buf[i] == ',' && buf[i-1] != '\\' {
			break
		}
		i++
	}
	if i > len(buf) {
		return i, nil
	}
	return i, buf[start:i]
}

func scanFieldValue(buf []byte, i int) (int, []byte) {
	start := i
	quoted := false
	for i < len(buf) {
		// Only escape char for a field value is a double-quote and backslash
		if buf[i] == '\\' && i+1 < len(buf) && (buf[i+1] == '"' || buf[i+1] == '\\') {
			i += 2
			continue
		}

		// Quoted value? (e.g. string)
		if buf[i] == '"' {
			i++
			quoted = !quoted
			continue
		}

		if buf[i] == ',' && !quoted {
			break
		}
		i++
	}
	return i, buf[start:i]
}

func escapeMeasurement(in []byte) []byte {
	for b, esc := range measurementEscapeCodes {
		in = bytes.Replace(in, []byte{b}, esc, -1)
	}
	return in
}

func unescapeMeasurement(in []byte) []byte {
	for b, esc := range measurementEscapeCodes {
		in = bytes.Replace(in, esc, []byte{b}, -1)
	}
	return in
}

func escapeTag(in []byte) []byte {
	for b, esc := range tagEscapeCodes {
		if bytes.IndexByte(in, b) != -1 {
			in = bytes.Replace(in, []byte{b}, esc, -1)
		}
	}
	return in
}

func unescapeTag(in []byte) []byte {
	if bytes.IndexByte(in, '\\') == -1 {
		return in
	}

	for b, esc := range tagEscapeCodes {
		if bytes.IndexByte(in, b) != -1 {
			in = bytes.Replace(in, esc, []byte{b}, -1)
		}
	}
	return in
}

// escapeStringFieldReplacer replaces double quotes and backslashes
// with the same character preceded by a backslash.
// As of Go 1.7 this benchmarked better in allocations and CPU time
// compared to iterating through a string byte-by-byte and appending to a new byte slice,
// calling strings.Replace twice, and better than (*Regex).ReplaceAllString.
var escapeStringFieldReplacer = strings.NewReplacer(`"`, `\"`, `\`, `\\`)

// EscapeStringField returns a copy of in with any double quotes or
// backslashes with escaped values.
func EscapeStringField(in string) string {
	return escapeStringFieldReplacer.Replace(in)
}

// unescapeStringField returns a copy of in with any escaped double-quotes
// or backslashes unescaped.
func unescapeStringField(in string) string {
	if strings.IndexByte(in, '\\') == -1 {
		return in
	}

	var out []byte
	i := 0
	for {
		if i >= len(in) {
			break
		}
		// unescape backslashes
		if in[i] == '\\' && i+1 < len(in) && in[i+1] == '\\' {
			out = append(out, '\\')
			i += 2
			continue
		}
		// unescape double-quotes
		if in[i] == '\\' && i+1 < len(in) && in[i+1] == '"' {
			out = append(out, '"')
			i += 2
			continue
		}
		out = append(out, in[i])
		i++

	}
	return string(out)
}

// NewPoint returns a new point with the given measurement name, tags, fields and timestamp.  If
// an unsupported field value (NaN) or out of range time is passed, this function returns an error.
func NewPoint(name string, tags Tags, fields Fields, t time.Time) (Point, error) {
	key, err := pointKey(name, tags, fields, t)
	if err != nil {
		return nil, err
	}

	return &point{
		key:    key,
		time:   t,
		fields: fields.MarshalBinary(),
	}, nil
}

// pointKey checks some basic requirements for valid points, and returns the
// key, along with an possible error.
func pointKey(measurement string, tags Tags, fields Fields, t time.Time) ([]byte, error) {
	if len(fields) == 0 {
		return nil, ErrPointMustHaveAField
	}

	if !t.IsZero() {
		if err := CheckTime(t); err != nil {
			return nil, err
		}
	}

	for key, value := range fields {
		switch value := value.(type) {
		case float64:
			// Ensure the caller validates and handles invalid field values
			if math.IsNaN(value) {
				return nil, fmt.Errorf("NaN is an unsupported value for field %s", key)
			}
		case float32:
			// Ensure the caller validates and handles invalid field values
			if math.IsNaN(float64(value)) {
				return nil, fmt.Errorf("NaN is an unsupported value for field %s", key)
			}
		}
		if len(key) == 0 {
			return nil, fmt.Errorf("all fields must have non-empty names")
		}
	}

	key := MakeKey([]byte(measurement), tags)
	if len(key) > MaxKeyLength {
		return nil, fmt.Errorf("max key length exceeded: %v > %v", len(key), MaxKeyLength)
	}

	return key, nil
}

// NewPointFromBytes returns a new Point from a marshalled Point.
func NewPointFromBytes(b []byte) (Point, error) {
	p := &point{}
	if err := p.UnmarshalBinary(b); err != nil {
		return nil, err
	}
	fields, err := p.Fields()
	if err != nil {
		return nil, err
	}
	if len(fields) == 0 {
		return nil, ErrPointMustHaveAField
	}
	return p, nil
}

// MustNewPoint returns a new point with the given measurement name, tags, fields and timestamp.  If
// an unsupported field value (NaN) is passed, this function panics.
func MustNewPoint(name string, tags Tags, fields Fields, time time.Time) Point {
	pt, err := NewPoint(name, tags, fields, time)
	if err != nil {
		panic(err.Error())
	}
	return pt
}

// Key returns the key (measurement joined with tags) of the point.
func (p *point) Key() []byte {
	return p.key
}

func (p *point) name() []byte {
	_, name := scanTo(p.key, 0, ',')
	return name
}

// Name return the measurement name for the point.
func (p *point) Name() string {
	if p.cachedName != "" {
		return p.cachedName
	}
	p.cachedName = string(escape.Unescape(p.name()))
	return p.cachedName
}

// SetName updates the measurement name for the point.
func (p *point) SetName(name string) {
	p.cachedName = ""
	p.key = MakeKey([]byte(name), p.Tags())
}

// Time return the timestamp for the point.
func (p *point) Time() time.Time {
	return p.time
}

// SetTime updates the timestamp for the point.
func (p *point) SetTime(t time.Time) {
	p.time = t
}

// Round will round the timestamp of the point to the given duration.
func (p *point) Round(d time.Duration) {
	p.time = p.time.Round(d)
}

// Tags returns the tag set for the point.
func (p *point) Tags() Tags {
	if p.cachedTags != nil {
		return p.cachedTags
	}
	p.cachedTags = parseTags(p.key)

	for i := range p.cachedTags {
		p.cachedTags[i].shouldCopy = true
	}

	return p.cachedTags
}

func parseTags(buf []byte) Tags {
	if len(buf) == 0 {
		return nil
	}

	pos, name := scanTo(buf, 0, ',')

	// it's an empty key, so there are no tags
	if len(name) == 0 {
		return nil
	}

	tags := make(Tags, 0, bytes.Count(buf, []byte(",")))
	hasEscape := bytes.IndexByte(buf, '\\') != -1

	i := pos + 1
	var key, value []byte
	for {
		if i >= len(buf) {
			break
		}
		i, key = scanTo(buf, i, '=')
		i, value = scanTagValue(buf, i+1)

		if len(value) == 0 {
			continue
		}

		if hasEscape {
			tags = append(tags, Tag{Key: unescapeTag(key), Value: unescapeTag(value)})
		} else {
			tags = append(tags, Tag{Key: key, Value: value})
		}

		i++
	}

	return tags
}

// MakeKey creates a key for a set of tags.
func MakeKey(name []byte, tags Tags) []byte {
	// unescape the name and then re-escape it to avoid double escaping.
	// The key should always be stored in escaped form.
	return append(escapeMeasurement(unescapeMeasurement(name)), tags.HashKey()...)
}

// SetTags replaces the tags for the point.
func (p *point) SetTags(tags Tags) {
	p.key = MakeKey([]byte(p.Name()), tags)
	p.cachedTags = tags
}

// AddTag adds or replaces a tag value for a point.
func (p *point) AddTag(key, value string) {
	tags := p.Tags()
	tags = append(tags, Tag{Key: []byte(key), Value: []byte(value)})
	sort.Sort(tags)
	p.cachedTags = tags
	p.key = MakeKey([]byte(p.Name()), tags)
}

// Fields returns the fields for the point.
func (p *point) Fields() (Fields, error) {
	if p.cachedFields != nil {
		return p.cachedFields, nil
	}
	cf, err := p.unmarshalBinary()
	if err != nil {
		return nil, err
	}
	p.cachedFields = cf
	return p.cachedFields, nil
}

// SetPrecision will round a time to the specified precision.
func (p *point) SetPrecision(precision string) {
	switch precision {
	case "n":
	case "u":
		p.SetTime(p.Time().Truncate(time.Microsecond))
	case "ms":
		p.SetTime(p.Time().Truncate(time.Millisecond))
	case "s":
		p.SetTime(p.Time().Truncate(time.Second))
	case "m":
		p.SetTime(p.Time().Truncate(time.Minute))
	case "h":
		p.SetTime(p.Time().Truncate(time.Hour))
	}
}

// String returns the string representation of the point.
func (p *point) String() string {
	if p.Time().IsZero() {
		return string(p.Key()) + " " + string(p.fields)
	}
	return string(p.Key()) + " " + string(p.fields) + " " + strconv.FormatInt(p.UnixNano(), 10)
}

// AppendString appends the string representation of the point to buf.
func (p *point) AppendString(buf []byte) []byte {
	buf = append(buf, p.key...)
	buf = append(buf, ' ')
	buf = append(buf, p.fields...)

	if !p.time.IsZero() {
		buf = append(buf, ' ')
		buf = strconv.AppendInt(buf, p.UnixNano(), 10)
	}

	return buf
}

// StringSize returns the length of the string that would be returned by String().
func (p *point) StringSize() int {
	size := len(p.key) + len(p.fields) + 1

	if !p.time.IsZero() {
		digits := 1 // even "0" has one digit
		t := p.UnixNano()
		if t < 0 {
			// account for negative sign, then negate
			digits++
			t = -t
		}
		for t > 9 { // already accounted for one digit
			digits++
			t /= 10
		}
		size += digits + 1 // digits and a space
	}

	return size
}

// MarshalBinary returns a binary representation of the point.
func (p *point) MarshalBinary() ([]byte, error) {
	if len(p.fields) == 0 {
		return nil, ErrPointMustHaveAField
	}

	tb, err := p.time.MarshalBinary()
	if err != nil {
		return nil, err
	}

	b := make([]byte, 8+len(p.key)+len(p.fields)+len(tb))
	i := 0

	binary.BigEndian.PutUint32(b[i:], uint32(len(p.key)))
	i += 4

	i += copy(b[i:], p.key)

	binary.BigEndian.PutUint32(b[i:i+4], uint32(len(p.fields)))
	i += 4

	i += copy(b[i:], p.fields)

	copy(b[i:], tb)
	return b, nil
}

// UnmarshalBinary decodes a binary representation of the point into a point struct.
func (p *point) UnmarshalBinary(b []byte) error {
	var i int
	keyLen := int(binary.BigEndian.Uint32(b[:4]))
	i += int(4)

	p.key = b[i : i+keyLen]
	i += keyLen

	fieldLen := int(binary.BigEndian.Uint32(b[i : i+4]))
	i += int(4)

	p.fields = b[i : i+fieldLen]
	i += fieldLen

	p.time = time.Now()
	p.time.UnmarshalBinary(b[i:])
	return nil
}

// PrecisionString returns a string representation of the point. If there
// is a timestamp associated with the point then it will be specified in the
// given unit.
func (p *point) PrecisionString(precision string) string {
	if p.Time().IsZero() {
		return fmt.Sprintf("%s %s", p.Key(), string(p.fields))
	}
	return fmt.Sprintf("%s %s %d", p.Key(), string(p.fields),
		p.UnixNano()/GetPrecisionMultiplier(precision))
}

// RoundedString returns a string representation of the point. If there
// is a timestamp associated with the point, then it will be rounded to the
// given duration.
func (p *point) RoundedString(d time.Duration) string {
	if p.Time().IsZero() {
		return fmt.Sprintf("%s %s", p.Key(), string(p.fields))
	}
	return fmt.Sprintf("%s %s %d", p.Key(), string(p.fields),
		p.time.Round(d).UnixNano())
}

func (p *point) unmarshalBinary() (Fields, error) {
	iter := p.FieldIterator()
	fields := make(Fields, 8)
	for iter.Next() {
		if len(iter.FieldKey()) == 0 {
			continue
		}
		switch iter.Type() {
		case Float:
			v, err := iter.FloatValue()
			if err != nil {
				return nil, fmt.Errorf("unable to unmarshal field %s: %s", string(iter.FieldKey()), err)
			}
			fields[string(iter.FieldKey())] = v
		case Integer:
			v, err := iter.IntegerValue()
			if err != nil {
				return nil, fmt.Errorf("unable to unmarshal field %s: %s", string(iter.FieldKey()), err)
			}
			fields[string(iter.FieldKey())] = v
		case String:
			fields[string(iter.FieldKey())] = iter.StringValue()
		case Boolean:
			v, err := iter.BooleanValue()
			if err != nil {
				return nil, fmt.Errorf("unable to unmarshal field %s: %s", string(iter.FieldKey()), err)
			}
			fields[string(iter.FieldKey())] = v
		}
	}
	return fields, nil
}

// HashID returns a non-cryptographic checksum of the point's key.
func (p *point) HashID() uint64 {
	h := NewInlineFNV64a()
	h.Write(p.key)
	sum := h.Sum64()
	return sum
}

// UnixNano returns the timestamp of the point as nanoseconds since Unix epoch.
func (p *point) UnixNano() int64 {
	return p.Time().UnixNano()
}

// Split will attempt to return multiple points with the same timestamp whose
// string representations are no longer than size. Points with a single field or
// a point without a timestamp may exceed the requested size.
func (p *point) Split(size int) []Point {
	if p.time.IsZero() || len(p.String()) <= size {
		return []Point{p}
	}

	// key string, timestamp string, spaces
	size -= len(p.key) + len(strconv.FormatInt(p.time.UnixNano(), 10)) + 2

	var points []Point
	var start, cur int

	for cur < len(p.fields) {
		end, _ := scanTo(p.fields, cur, '=')
		end, _ = scanFieldValue(p.fields, end+1)

		if cur > start && end-start > size {
			points = append(points, &point{
				key:    p.key,
				time:   p.time,
				fields: p.fields[start : cur-1],
			})
			start = cur
		}

		cur = end + 1
	}

	points = append(points, &point{
		key:    p.key,
		time:   p.time,
		fields: p.fields[start:],
	})

	return points
}

// Tag represents a single key/value tag pair.
type Tag struct {
	Key   []byte
	Value []byte

	// shouldCopy returns whether or not a tag should be copied when Clone-ing
	shouldCopy bool
}

// Clone returns a shallow copy of Tag.
//
// Tags associated with a Point created by ParsePointsWithPrecision will hold references to the byte slice that was parsed.
// Use Clone to create a Tag with new byte slices that do not refer to the argument to ParsePointsWithPrecision.
func (t Tag) Clone() Tag {
	if !t.shouldCopy {
		return t
	}

	other := Tag{
		Key:   make([]byte, len(t.Key)),
		Value: make([]byte, len(t.Value)),
	}

	copy(other.Key, t.Key)
	copy(other.Value, t.Value)

	return other
}

// String returns the string reprsentation of the tag.
func (t *Tag) String() string {
	var buf bytes.Buffer
	buf.WriteByte('{')
	buf.WriteString(string(t.Key))
	buf.WriteByte(' ')
	buf.WriteString(string(t.Value))
	buf.WriteByte('}')
	return buf.String()
}

// Tags represents a sorted list of tags.
type Tags []Tag

// NewTags returns a new Tags from a map.
func NewTags(m map[string]string) Tags {
	if len(m) == 0 {
		return nil
	}
	a := make(Tags, 0, len(m))
	for k, v := range m {
		a = append(a, Tag{Key: []byte(k), Value: []byte(v)})
	}
	sort.Sort(a)
	return a
}

<<<<<<< HEAD
// String returns the string representation of the tags.
func (a Tags) String() string {
	var buf bytes.Buffer
	buf.WriteByte('[')
	for i := range a {
		buf.WriteString(a[i].String())
		if i < len(a)-1 {
			buf.WriteByte(' ')
		}
	}
	buf.WriteByte(']')
	return buf.String()
}
=======
// Clone returns a copy of the slice where the elements are a result of calling `Clone` on the original elements
//
// Tags associated with a Point created by ParsePointsWithPrecision will hold references to the byte slice that was parsed.
// Use Clone to create Tags with new byte slices that do not refer to the argument to ParsePointsWithPrecision.
func (a Tags) Clone() Tags {
	if len(a) == 0 {
		return nil
	}

	needsClone := false
	for i := 0; i < len(a) && !needsClone; i++ {
		needsClone = a[i].shouldCopy
	}

	if !needsClone {
		return a
	}

	others := make(Tags, len(a))
	for i := range a {
		others[i] = a[i].Clone()
	}

	return others
}

// Len implements sort.Interface.
func (a Tags) Len() int { return len(a) }
>>>>>>> 3722fa38

func (a Tags) Len() int           { return len(a) }
func (a Tags) Less(i, j int) bool { return bytes.Compare(a[i].Key, a[j].Key) == -1 }
func (a Tags) Swap(i, j int)      { a[i], a[j] = a[j], a[i] }

// Equal returns true if a equals other.
func (a Tags) Equal(other Tags) bool {
	if len(a) != len(other) {
		return false
	}
	for i := range a {
		if !bytes.Equal(a[i].Key, other[i].Key) || !bytes.Equal(a[i].Value, other[i].Value) {
			return false
		}
	}
	return true
}

// CompareTags returns -1 if a < b, 1 if a > b, and 0 if a == b.
func CompareTags(a, b Tags) int {
	// Compare each key & value until a mismatch.
	for i := 0; i < len(a) && i < len(b); i++ {
		if cmp := bytes.Compare(a[i].Key, b[i].Key); cmp != 0 {
			return cmp
		}
		if cmp := bytes.Compare(a[i].Value, b[i].Value); cmp != 0 {
			return cmp
		}
	}

	// If all tags are equal up to this point then return shorter tagset.
	if len(a) < len(b) {
		return -1
	} else if len(a) > len(b) {
		return 1
	}

	// All tags are equal.
	return 0
}

// Get returns the value for a key.
func (a Tags) Get(key []byte) []byte {
	// OPTIMIZE: Use sort.Search if tagset is large.

	for _, t := range a {
		if bytes.Equal(t.Key, key) {
			return t.Value
		}
	}
	return nil
}

// GetString returns the string value for a string key.
func (a Tags) GetString(key string) string {
	return string(a.Get([]byte(key)))
}

// Set sets the value for a key.
func (a *Tags) Set(key, value []byte) {
	for i, t := range *a {
		if bytes.Equal(t.Key, key) {
			(*a)[i].Value = value
			return
		}
	}
	*a = append(*a, Tag{Key: key, Value: value})
	sort.Sort(*a)
}

// SetString sets the string value for a string key.
func (a *Tags) SetString(key, value string) {
	a.Set([]byte(key), []byte(value))
}

// Delete removes a tag by key.
func (a *Tags) Delete(key []byte) {
	for i, t := range *a {
		if bytes.Equal(t.Key, key) {
			copy((*a)[i:], (*a)[i+1:])
			(*a)[len(*a)-1] = Tag{}
			*a = (*a)[:len(*a)-1]
			return
		}
	}
}

// Map returns a map representation of the tags.
func (a Tags) Map() map[string]string {
	m := make(map[string]string, len(a))
	for _, t := range a {
		m[string(t.Key)] = string(t.Value)
	}
	return m
}

// Merge merges the tags combining the two. If both define a tag with the
// same key, the merged value overwrites the old value.
// A new map is returned.
func (a Tags) Merge(other map[string]string) Tags {
	merged := make(map[string]string, len(a)+len(other))
	for _, t := range a {
		merged[string(t.Key)] = string(t.Value)
	}
	for k, v := range other {
		merged[k] = v
	}
	return NewTags(merged)
}

// HashKey hashes all of a tag's keys.
func (a Tags) HashKey() []byte {
	// Empty maps marshal to empty bytes.
	if len(a) == 0 {
		return nil
	}

	escaped := make(Tags, 0, len(a))
	for _, t := range a {
		ek := escapeTag(t.Key)
		ev := escapeTag(t.Value)

		if len(ev) > 0 {
			escaped = append(escaped, Tag{Key: ek, Value: ev})
		}
	}

	// Extract keys and determine final size.
	sz := len(escaped) + (len(escaped) * 2) // separators
	keys := make([][]byte, len(escaped)+1)
	for i, t := range escaped {
		keys[i] = t.Key
		sz += len(t.Key) + len(t.Value)
	}
	keys = keys[:len(escaped)]
	sort.Sort(byteSlices(keys))

	// Generate marshaled bytes.
	b := make([]byte, sz)
	buf := b
	idx := 0
	for i, k := range keys {
		buf[idx] = ','
		idx++
		copy(buf[idx:idx+len(k)], k)
		idx += len(k)
		buf[idx] = '='
		idx++
		v := escaped[i].Value
		copy(buf[idx:idx+len(v)], v)
		idx += len(v)
	}
	return b[:idx]
}

// CopyTags returns a shallow copy of tags.
func CopyTags(a Tags) Tags {
	other := make(Tags, len(a))
	copy(other, a)
	return other
}

// DeepCopyTags returns a deep copy of tags.
func DeepCopyTags(a Tags) Tags {
	// Calculate size of keys/values in bytes.
	var n int
	for _, t := range a {
		n += len(t.Key) + len(t.Value)
	}

	// Build single allocation for all key/values.
	buf := make([]byte, n)

	// Copy tags to new set.
	other := make(Tags, len(a))
	for i, t := range a {
		copy(buf, t.Key)
		other[i].Key, buf = buf[:len(t.Key)], buf[len(t.Key):]

		copy(buf, t.Value)
		other[i].Value, buf = buf[:len(t.Value)], buf[len(t.Value):]
	}

	return other
}

// Fields represents a mapping between a Point's field names and their
// values.
type Fields map[string]interface{}

func parseNumber(val []byte) (interface{}, error) {
	if val[len(val)-1] == 'i' {
		val = val[:len(val)-1]
		return parseIntBytes(val, 10, 64)
	}
	for i := 0; i < len(val); i++ {
		// If there is a decimal or an N (NaN), I (Inf), parse as float
		if val[i] == '.' || val[i] == 'N' || val[i] == 'n' || val[i] == 'I' || val[i] == 'i' || val[i] == 'e' {
			return parseFloatBytes(val, 64)
		}
		if val[i] < '0' && val[i] > '9' {
			return string(val), nil
		}
	}
	return parseFloatBytes(val, 64)
}

// FieldIterator retuns a FieldIterator that can be used to traverse the
// fields of a point without constructing the in-memory map.
func (p *point) FieldIterator() FieldIterator {
	p.Reset()
	return p
}

type fieldIterator struct {
	start, end  int
	key, keybuf []byte
	valueBuf    []byte
	fieldType   FieldType
}

// Next indicates whether there any fields remaining.
func (p *point) Next() bool {
	p.it.start = p.it.end
	if p.it.start >= len(p.fields) {
		return false
	}

	p.it.end, p.it.key = scanTo(p.fields, p.it.start, '=')
	if escape.IsEscaped(p.it.key) {
		p.it.keybuf = escape.AppendUnescaped(p.it.keybuf[:0], p.it.key)
		p.it.key = p.it.keybuf
	}

	p.it.end, p.it.valueBuf = scanFieldValue(p.fields, p.it.end+1)
	p.it.end++

	if len(p.it.valueBuf) == 0 {
		p.it.fieldType = Empty
		return true
	}

	c := p.it.valueBuf[0]

	if c == '"' {
		p.it.fieldType = String
		return true
	}

	if strings.IndexByte(`0123456789-.nNiI`, c) >= 0 {
		if p.it.valueBuf[len(p.it.valueBuf)-1] == 'i' {
			p.it.fieldType = Integer
			p.it.valueBuf = p.it.valueBuf[:len(p.it.valueBuf)-1]
		} else {
			p.it.fieldType = Float
		}
		return true
	}

	// to keep the same behavior that currently exists, default to boolean
	p.it.fieldType = Boolean
	return true
}

// FieldKey returns the key of the current field.
func (p *point) FieldKey() []byte {
	return p.it.key
}

// Type returns the FieldType of the current field.
func (p *point) Type() FieldType {
	return p.it.fieldType
}

// StringValue returns the string value of the current field.
func (p *point) StringValue() string {
	return unescapeStringField(string(p.it.valueBuf[1 : len(p.it.valueBuf)-1]))
}

// IntegerValue returns the integer value of the current field.
func (p *point) IntegerValue() (int64, error) {
	n, err := parseIntBytes(p.it.valueBuf, 10, 64)
	if err != nil {
		return 0, fmt.Errorf("unable to parse integer value %q: %v", p.it.valueBuf, err)
	}
	return n, nil
}

// BooleanValue returns the boolean value of the current field.
func (p *point) BooleanValue() (bool, error) {
	b, err := parseBoolBytes(p.it.valueBuf)
	if err != nil {
		return false, fmt.Errorf("unable to parse bool value %q: %v", p.it.valueBuf, err)
	}
	return b, nil
}

// FloatValue returns the float value of the current field.
func (p *point) FloatValue() (float64, error) {
	f, err := parseFloatBytes(p.it.valueBuf, 64)
	if err != nil {
		return 0, fmt.Errorf("unable to parse floating point value %q: %v", p.it.valueBuf, err)
	}
	return f, nil
}

// Delete deletes the current field.
func (p *point) Delete() {
	switch {
	case p.it.end == p.it.start:
	case p.it.end >= len(p.fields):
		p.fields = p.fields[:p.it.start]
	case p.it.start == 0:
		p.fields = p.fields[p.it.end:]
	default:
		p.fields = append(p.fields[:p.it.start], p.fields[p.it.end:]...)
	}

	p.it.end = p.it.start
	p.it.key = nil
	p.it.valueBuf = nil
	p.it.fieldType = Empty
}

// Reset resets the iterator to its initial state.
func (p *point) Reset() {
	p.it.fieldType = Empty
	p.it.key = nil
	p.it.valueBuf = nil
	p.it.start = 0
	p.it.end = 0
}

// MarshalBinary encodes all the fields to their proper type and returns the binary
// represenation
// NOTE: uint64 is specifically not supported due to potential overflow when we decode
// again later to an int64
// NOTE2: uint is accepted, and may be 64 bits, and is for some reason accepted...
func (p Fields) MarshalBinary() []byte {
	var b []byte
	keys := make([]string, 0, len(p))

	for k := range p {
		keys = append(keys, k)
	}

	// Not really necessary, can probably be removed.
	sort.Strings(keys)

	for i, k := range keys {
		if i > 0 {
			b = append(b, ',')
		}
		b = appendField(b, k, p[k])
	}

	return b
}

func appendField(b []byte, k string, v interface{}) []byte {
	b = append(b, []byte(escape.String(k))...)
	b = append(b, '=')

	// check popular types first
	switch v := v.(type) {
	case float64:
		b = strconv.AppendFloat(b, v, 'f', -1, 64)
	case int64:
		b = strconv.AppendInt(b, v, 10)
		b = append(b, 'i')
	case string:
		b = append(b, '"')
		b = append(b, []byte(EscapeStringField(v))...)
		b = append(b, '"')
	case bool:
		b = strconv.AppendBool(b, v)
	case int32:
		b = strconv.AppendInt(b, int64(v), 10)
		b = append(b, 'i')
	case int16:
		b = strconv.AppendInt(b, int64(v), 10)
		b = append(b, 'i')
	case int8:
		b = strconv.AppendInt(b, int64(v), 10)
		b = append(b, 'i')
	case int:
		b = strconv.AppendInt(b, int64(v), 10)
		b = append(b, 'i')
	case uint32:
		b = strconv.AppendInt(b, int64(v), 10)
		b = append(b, 'i')
	case uint16:
		b = strconv.AppendInt(b, int64(v), 10)
		b = append(b, 'i')
	case uint8:
		b = strconv.AppendInt(b, int64(v), 10)
		b = append(b, 'i')
	// TODO: 'uint' should be considered just as "dangerous" as a uint64,
	// perhaps the value should be checked and capped at MaxInt64? We could
	// then include uint64 as an accepted value
	case uint:
		b = strconv.AppendInt(b, int64(v), 10)
		b = append(b, 'i')
	case float32:
		b = strconv.AppendFloat(b, float64(v), 'f', -1, 32)
	case []byte:
		b = append(b, v...)
	case nil:
		// skip
	default:
		// Can't determine the type, so convert to string
		b = append(b, '"')
		b = append(b, []byte(EscapeStringField(fmt.Sprintf("%v", v)))...)
		b = append(b, '"')

	}

	return b
}

type byteSlices [][]byte

func (a byteSlices) Len() int           { return len(a) }
func (a byteSlices) Less(i, j int) bool { return bytes.Compare(a[i], a[j]) == -1 }
func (a byteSlices) Swap(i, j int)      { a[i], a[j] = a[j], a[i] }<|MERGE_RESOLUTION|>--- conflicted
+++ resolved
@@ -1678,7 +1678,6 @@
 	return a
 }
 
-<<<<<<< HEAD
 // String returns the string representation of the tags.
 func (a Tags) String() string {
 	var buf bytes.Buffer
@@ -1692,7 +1691,7 @@
 	buf.WriteByte(']')
 	return buf.String()
 }
-=======
+
 // Clone returns a copy of the slice where the elements are a result of calling `Clone` on the original elements
 //
 // Tags associated with a Point created by ParsePointsWithPrecision will hold references to the byte slice that was parsed.
@@ -1718,10 +1717,6 @@
 
 	return others
 }
-
-// Len implements sort.Interface.
-func (a Tags) Len() int { return len(a) }
->>>>>>> 3722fa38
 
 func (a Tags) Len() int           { return len(a) }
 func (a Tags) Less(i, j int) bool { return bytes.Compare(a[i].Key, a[j].Key) == -1 }
